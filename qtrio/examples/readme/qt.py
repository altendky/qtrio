import typing

<<<<<<< HEAD
from qtpy import QtWidgets
=======
from qts import QtCore
from qts import QtWidgets
>>>>>>> b8b57ace


def create_input() -> QtWidgets.QInputDialog:
    dialog = QtWidgets.QInputDialog()
    dialog.setWindowTitle("Hello")
    dialog.setLabelText("Enter your name:")

    return dialog


def create_output() -> QtWidgets.QMessageBox:
    return QtWidgets.QMessageBox(
        QtWidgets.QMessageBox.Icon.Question,
        "Hello",
        "",
        QtWidgets.QMessageBox.Ok,
    )


class Main:
    def __init__(
        self,
        application: QtWidgets.QApplication,
        input_dialog: typing.Optional[QtWidgets.QInputDialog] = None,
        output_dialog: typing.Optional[QtWidgets.QMessageBox] = None,
    ):
        self.application = application

        if input_dialog is None:  # pragma: no cover
            input_dialog = create_input()

        if output_dialog is None:  # pragma: no cover
            output_dialog = create_output()

        self.input_dialog = input_dialog
        self.output_dialog = output_dialog

    def setup(self) -> None:
        self.input_dialog.accepted.connect(self.input_accepted)
        self.input_dialog.rejected.connect(self.input_rejected)

        self.input_dialog.show()

    def input_accepted(self) -> None:
        name = self.input_dialog.textValue()

        self.output_dialog.setText(f"Hi {name}, welcome to the team!")

        self.output_dialog.finished.connect(self.output_finished)
        self.output_dialog.show()

    def input_rejected(self) -> None:
        self.application.quit()

    def output_finished(self) -> None:
        self.application.quit()


def main() -> None:  # pragma: no cover
    application = QtWidgets.QApplication([])
    application.setQuitOnLastWindowClosed(False)
    main_object = Main(application=application)
    main_object.setup()
    application.exec_()


if __name__ == "__main__":  # pragma: no cover
    main()<|MERGE_RESOLUTION|>--- conflicted
+++ resolved
@@ -1,11 +1,6 @@
 import typing
 
-<<<<<<< HEAD
-from qtpy import QtWidgets
-=======
-from qts import QtCore
 from qts import QtWidgets
->>>>>>> b8b57ace
 
 
 def create_input() -> QtWidgets.QInputDialog:
