import typing

import attr
<<<<<<< HEAD
import qtpy
from qtpy import QtCore
from qtpy import QtGui
from qtpy import QtWidgets

=======
from qts import QtCore
from qts import QtGui
from qts import QtWidgets
>>>>>>> b8b57ace
import qtrio
import trio
import trio_typing


class QSignaledWidget(QtWidgets.QWidget):
    """A :class:`QtWidgets.QWidget` with extra signals for events of interest.

    Attributes:
        closed: A signal that will be emitted after a close event.
    """

    closed = QtCore.Signal()
    shown = QtCore.Signal()

    def closeEvent(self, event: QtGui.QCloseEvent) -> None:
        """Detect close events and emit the ``closed`` signal."""

        super().closeEvent(event)
        if event.isAccepted():
            # TODO: https://bugreports.qt.io/browse/PYSIDE-1318
            if qtpy.PYQT5:
                self.closed.emit()
            elif qtpy.PYSIDE2:
                signal = typing.cast(QtCore.SignalInstance, self.closed)
                signal.emit()
            else:  # pragma: no cover
                raise qtrio.InternalError(
                    "You should not be here but you are running neither PyQt5 nor PySide2.",
                )
        else:  # pragma: no cover
            pass

    def showEvent(self, event: QtGui.QShowEvent) -> None:
        """Detect show events and emit the ``shown`` signal."""

        super().showEvent(event)
        if event.isAccepted():
            # TODO: https://bugreports.qt.io/browse/PYSIDE-1318
            if qtpy.PYQT5:
                self.shown.emit()
            elif qtpy.PYSIDE2:
                signal = typing.cast(QtCore.SignalInstance, self.shown)
                signal.emit()
            else:  # pragma: no cover
                raise qtrio.InternalError(
                    "You should not be here but you are running neither PyQt5 nor PySide2.",
                )
        else:  # pragma: no cover
            pass


@attr.s(auto_attribs=True)
class Widget:
    """A manager for a simple window with increment and decrement buttons to change a
    counter which is displayed via a widget in the center.
    """

    widget: QSignaledWidget = attr.ib(factory=QSignaledWidget)
    increment: QtWidgets.QPushButton = attr.ib(factory=QtWidgets.QPushButton)
    decrement: QtWidgets.QPushButton = attr.ib(factory=QtWidgets.QPushButton)
    label: QtWidgets.QLabel = attr.ib(factory=QtWidgets.QLabel)
    layout: QtWidgets.QHBoxLayout = attr.ib(factory=QtWidgets.QHBoxLayout)
    count: int = 0
    serving_event: trio.Event = attr.ib(factory=trio.Event)

    def setup(self, title: str, parent: typing.Optional[QtWidgets.QWidget]) -> None:
        self.widget.setParent(parent)

        self.widget.setWindowTitle(title)
        self.widget.setLayout(self.layout)

        self.increment.setText("+")
        self.decrement.setText("-")

        self.label.setText(str(self.count))

        self.layout.addWidget(self.decrement)
        self.layout.addWidget(self.label)
        self.layout.addWidget(self.increment)

    def increment_count(self) -> None:
        """Increment the counter and update the label."""

        self.count += 1
        self.label.setText(str(self.count))

    def decrement_count(self) -> None:
        """Decrement the counter and update the label."""

        self.count -= 1
        self.label.setText(str(self.count))

    async def show(self) -> None:
        """Show the primary widget for this window."""

        self.widget.show()

    async def serve(
        self,
        *,
        task_status: trio_typing.TaskStatus[None] = trio.TASK_STATUS_IGNORED,
    ) -> None:
        signals = [
            self.decrement.clicked,
            self.increment.clicked,
            self.widget.closed,
        ]

        async with qtrio.enter_emissions_channel(signals=signals) as emissions:
            await self.show()
            task_status.started()
            self.serving_event.set()

            async for emission in emissions.channel:
                if emission.is_from(self.decrement.clicked):
                    self.decrement_count()
                elif emission.is_from(self.increment.clicked):
                    self.increment_count()
                elif emission.is_from(self.widget.closed):
                    break
                else:  # pragma: no cover
                    raise qtrio.QTrioException(f"Unexpected emission: {emission}")


async def start_widget(
    title: str = "QTrio Emissions Example",
    parent: typing.Optional[QtWidgets.QWidget] = None,
    hold_event: typing.Optional[trio.Event] = None,
    *,
    cls: typing.Type[Widget] = Widget,
    task_status: trio_typing.TaskStatus[Widget] = trio.TASK_STATUS_IGNORED,
) -> None:
    self = cls()
    self.setup(title=title, parent=parent)

    task_status.started(self)

    if hold_event is not None:
        await hold_event.wait()

    await self.serve()<|MERGE_RESOLUTION|>--- conflicted
+++ resolved
@@ -1,17 +1,10 @@
 import typing
 
 import attr
-<<<<<<< HEAD
-import qtpy
-from qtpy import QtCore
-from qtpy import QtGui
-from qtpy import QtWidgets
-
-=======
+import qts
 from qts import QtCore
 from qts import QtGui
 from qts import QtWidgets
->>>>>>> b8b57ace
 import qtrio
 import trio
 import trio_typing
@@ -33,9 +26,9 @@
         super().closeEvent(event)
         if event.isAccepted():
             # TODO: https://bugreports.qt.io/browse/PYSIDE-1318
-            if qtpy.PYQT5:
+            if qts.is_pyqt_5_wrapper:
                 self.closed.emit()
-            elif qtpy.PYSIDE2:
+            elif qts.is_pyside_5_wrapper:
                 signal = typing.cast(QtCore.SignalInstance, self.closed)
                 signal.emit()
             else:  # pragma: no cover
@@ -51,9 +44,9 @@
         super().showEvent(event)
         if event.isAccepted():
             # TODO: https://bugreports.qt.io/browse/PYSIDE-1318
-            if qtpy.PYQT5:
+            if qts.is_pyqt_5_wrapper:
                 self.shown.emit()
-            elif qtpy.PYSIDE2:
+            elif qts.is_pyside_5_wrapper:
                 signal = typing.cast(QtCore.SignalInstance, self.shown)
                 signal.emit()
             else:  # pragma: no cover
