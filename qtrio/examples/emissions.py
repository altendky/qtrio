import attr
from qtpy import QtCore
from qtpy import QtWidgets

import qtrio


class QSignaledWidget(QtWidgets.QWidget):
    """A :class:`QtWidgets.QWidget` with extra signals for events of interest.

    Attributes:
        closed: A signal that will be emitted after a close event.
    """

    closed = QtCore.Signal()
    shown = QtCore.Signal()

    def closeEvent(self, event):
        """Detect close events and emit the `closed` signal."""

        super().closeEvent(event)
        if event.isAccepted():
            self.closed.emit()
        else:  # pragma: no cover
            pass

    def showEvent(self, event):
        """Detect show events and emit the `shown` signal."""

        super().showEvent(event)
        if event.isAccepted():
            self.shown.emit()
        else:  # pragma: no cover
            pass


@attr.s(auto_attribs=True)
class Window:
    """A manager for a simple window with increment and decrement buttons to change a
    counter which is displayed via a widget in the center.
    """

    widget: QSignaledWidget
    increment: QtWidgets.QPushButton
    decrement: QtWidgets.QPushButton
    label: QtWidgets.QLabel
    layout: QtWidgets.QHBoxLayout
    count: int = 0

    @classmethod
    def build(cls, title="QTrio Emissions Example", parent=None):
        """Build and lay out the widgets that make up this window."""

        self = cls(
            widget=QSignaledWidget(parent),
            layout=QtWidgets.QHBoxLayout(),
            increment=QtWidgets.QPushButton(),
            decrement=QtWidgets.QPushButton(),
            label=QtWidgets.QLabel(),
        )

        self.widget.setWindowTitle(title)
        self.widget.setLayout(self.layout)

        self.increment.setText("+")
        self.decrement.setText("-")

        self.label.setText(str(self.count))

        self.layout.addWidget(self.decrement)
        self.layout.addWidget(self.label)
        self.layout.addWidget(self.increment)

        return self

    def increment_count(self):
        """Increment the counter and update the label."""

        self.count += 1
        self.label.setText(str(self.count))

    def decrement_count(self):
        """Decrement the counter and update the label."""

        self.count -= 1
        self.label.setText(str(self.count))

    def show(self):
        """Show the primary widget for this window."""

        self.widget.show()


async def main(window=None):
    """Show the example window and iterate over the relevant signal emissions to respond
    to user interactions with the GUI.
    """
    if window is None:  # pragma: no cover
        window = Window.build()

    signals = [
        window.decrement.clicked,
        window.increment.clicked,
        window.widget.closed,
    ]

    async with qtrio.enter_emissions_channel(signals=signals) as emissions:
        window.show()

<<<<<<< HEAD
        async with emissions.channel:
            async for emission in emissions:
                if emission.is_from(window.decrement.clicked):
                    window.decrement_count()
                elif emission.is_from(window.increment.clicked):
                    window.increment_count()
                elif emission.is_from(window.widget.closed):
                    break
                else:  # pragma: no cover
                    raise qtrio.QTrioException(f"Unexpected emission: {emission}")
=======
        async for emission in emissions.channel:
            if emission.is_from(window.decrement.clicked):
                window.decrement_count()
            elif emission.is_from(window.increment.clicked):
                window.increment_count()
            elif emission.is_from(window.widget.closed):
                break
            else:  # pragma: no cover
                raise qtrio.QTrioException(f"Unexpected emission: {emission}")
>>>>>>> 533a20b0
<|MERGE_RESOLUTION|>--- conflicted
+++ resolved
@@ -107,19 +107,7 @@
     async with qtrio.enter_emissions_channel(signals=signals) as emissions:
         window.show()
 
-<<<<<<< HEAD
-        async with emissions.channel:
-            async for emission in emissions:
-                if emission.is_from(window.decrement.clicked):
-                    window.decrement_count()
-                elif emission.is_from(window.increment.clicked):
-                    window.increment_count()
-                elif emission.is_from(window.widget.closed):
-                    break
-                else:  # pragma: no cover
-                    raise qtrio.QTrioException(f"Unexpected emission: {emission}")
-=======
-        async for emission in emissions.channel:
+        async for emission in emissions:
             if emission.is_from(window.decrement.clicked):
                 window.decrement_count()
             elif emission.is_from(window.increment.clicked):
@@ -127,5 +115,4 @@
             elif emission.is_from(window.widget.closed):
                 break
             else:  # pragma: no cover
-                raise qtrio.QTrioException(f"Unexpected emission: {emission}")
->>>>>>> 533a20b0
+                raise qtrio.QTrioException(f"Unexpected emission: {emission}")