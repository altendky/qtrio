def test_main(testdir):
    conftest_file = r"""
    import qtrio._tests.helpers
<<<<<<< HEAD
    
=======

>>>>>>> bf44b4b9
    qtrio_preshow_workaround_fixture = qtrio._tests.helpers.qtrio_preshow_workaround_fixture
    """
    testdir.makeconftest(conftest_file)

    test_file = r"""
    import qtrio
    from qtpy import QtCore
    from qtpy import QtWidgets
    import trio
    import trio.testing

    import qtrio.examples.buildingrespect


    class SignaledButton(QtWidgets.QPushButton):
        shown = QtCore.Signal()

        def showEvent(self, event):
            super().showEvent(event)
            if event.isAccepted():
                self.shown.emit()


    @qtrio.host
    async def test_example(request, qtbot):
        button = SignaledButton()
        qtbot.addWidget(button)

        async def user():
            await emissions.channel.receive()

            button.click()


        async with trio.open_nursery() as nursery:
            async with qtrio.enter_emissions_channel(
                signals=[button.shown],
            ) as emissions:
                nursery.start_soon(user)

                await qtrio.examples.buildingrespect.main(button=button)
    """
    testdir.makepyfile(test_file)

    result = testdir.runpytest_subprocess("--capture=no", timeout=20)
    result.assert_outcomes(passed=1)<|MERGE_RESOLUTION|>--- conflicted
+++ resolved
@@ -1,11 +1,7 @@
 def test_main(testdir):
     conftest_file = r"""
     import qtrio._tests.helpers
-<<<<<<< HEAD
-    
-=======
 
->>>>>>> bf44b4b9
     qtrio_preshow_workaround_fixture = qtrio._tests.helpers.qtrio_preshow_workaround_fixture
     """
     testdir.makeconftest(conftest_file)
