--- conflicted
+++ resolved
@@ -2,17 +2,6 @@
 
 from ._version import __version__
 
-<<<<<<< HEAD
-from ._core import (
-    wait_signal,
-    emissions,
-    Outcomes,
-    run,
-    Runner,
-)
-
-=======
->>>>>>> cd8f3446
 from ._exceptions import (
     QTrioException,
     NoOutcomesError,
@@ -23,6 +12,7 @@
 
 from ._core import (
     wait_signal,
+    emissions,
     Outcomes,
     run,
     Runner,
