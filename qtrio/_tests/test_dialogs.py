--- conflicted
+++ resolved
@@ -23,10 +23,6 @@
         qtrio.dialogs.create_file_save_dialog,
         qtrio.dialogs.create_file_open_dialog,
         qtrio.dialogs.create_message_box,
-<<<<<<< HEAD
-        qtrio.dialogs.create_progress_dialog,
-=======
->>>>>>> 0c825e52
         qtrio.dialogs.create_progress_dialog,
     ],
 )
