import math
import os
import pathlib

import pytestqt.qtbot
from qtpy import QtCore
from qtpy import QtWidgets
import pytest
import trio


import qtrio
import qtrio._core
import qtrio.dialogs
import qtrio._qt


@pytest.fixture(
    name="builder",
    params=[
        qtrio.dialogs.create_integer_dialog,
        qtrio.dialogs.create_text_input_dialog,
        qtrio.dialogs.create_file_save_dialog,
        qtrio.dialogs.create_file_open_dialog,
        qtrio.dialogs.create_message_box,
        qtrio.dialogs.create_progress_dialog,
    ],
)
def builder_fixture(request):
    yield request.param


<<<<<<< HEAD
@pytest.fixture(
    name="optional_parent",
    params=[False, True],
    ids=["No parent", "Widget parent"],
)
def optional_parent_fixture(request, qapp):
    if request.param:
        return QtWidgets.QWidget()

    return None


async def test_get_integer_gets_value(qtbot):
=======
async def test_get_integer_gets_value(qtbot: pytestqt.qtbot.QtBot) -> None:
>>>>>>> 37ad8423
    dialog = qtrio.dialogs.create_integer_dialog()

    async def user(task_status):
        async with qtrio._core.wait_signal_context(dialog.shown):
            task_status.started()

        qtbot.keyClicks(dialog.edit_widget, str(test_value))
        qtbot.mouseClick(dialog.accept_button, QtCore.Qt.LeftButton)

    test_value = 928

    async with trio.open_nursery() as nursery:
        await nursery.start(user)
        with qtrio._qt.connection(signal=dialog.shown, slot=qtbot.addWidget):
            integer = await dialog.wait()

    assert integer == test_value


async def test_get_integer_raises_cancel_when_canceled(
    qtbot: pytestqt.qtbot.QtBot,
) -> None:
    dialog = qtrio.dialogs.create_integer_dialog()

    async def user(task_status):
        async with qtrio._core.wait_signal_context(dialog.shown):
            task_status.started()

        qtbot.keyClicks(dialog.edit_widget, "abc")
        qtbot.mouseClick(dialog.reject_button, QtCore.Qt.LeftButton)

    async with trio.open_nursery() as nursery:
        await nursery.start(user)
        with qtrio._qt.connection(signal=dialog.shown, slot=qtbot.addWidget):
            with pytest.raises(qtrio.UserCancelledError):
                await dialog.wait()


async def test_get_integer_raises_for_invalid_input(
    qtbot: pytestqt.qtbot.QtBot,
) -> None:
    dialog = qtrio.dialogs.create_integer_dialog()

    async def user(task_status):
        async with qtrio._core.wait_signal_context(dialog.shown):
            task_status.started()

        qtbot.keyClicks(dialog.edit_widget, "abc")
        qtbot.mouseClick(dialog.accept_button, QtCore.Qt.LeftButton)

    async with trio.open_nursery() as nursery:
        await nursery.start(user)
        with qtrio._qt.connection(signal=dialog.shown, slot=qtbot.addWidget):
            with pytest.raises(qtrio.InvalidInputError):
                await dialog.wait()


def test_unused_dialog_teardown_ok(builder):
    dialog = builder()
    dialog.teardown()


async def test_file_save(qtbot: pytestqt.qtbot.QtBot, tmp_path: pathlib.Path) -> None:
    path_to_select = trio.Path(tmp_path) / "something.new"

    dialog = qtrio.dialogs.create_file_save_dialog(
        default_directory=path_to_select.parent,
        default_file=path_to_select,
    )

    async def user(task_status):
        async with qtrio._core.wait_signal_context(dialog.shown):
            task_status.started()

        # allow cancellation to occur even if the signal was received before the
        # cancellation was requested.
        await trio.sleep(0)

        assert dialog.dialog is not None

        dialog.dialog.accept()

    async with trio.open_nursery() as nursery:
        await nursery.start(user)
        with qtrio._qt.connection(signal=dialog.shown, slot=qtbot.addWidget):
            selected_path = await dialog.wait()

    assert selected_path == path_to_select


async def test_file_save_no_defaults(
    qtbot: pytestqt.qtbot.QtBot, tmp_path: pathlib.Path
) -> None:
    path_to_select = trio.Path(tmp_path) / "another.thing"

    dialog = qtrio.dialogs.create_file_save_dialog()

    async def user(task_status):
        async with qtrio._core.wait_signal_context(dialog.shown):
            task_status.started()

        # allow cancellation to occur even if the signal was received before the
        # cancellation was requested.
        await trio.sleep(0)

        assert dialog.dialog is not None

        dialog.dialog.setDirectory(os.fspath(path_to_select.parent))
        [text_edit] = dialog.dialog.findChildren(QtWidgets.QLineEdit)
        text_edit.setText(path_to_select.name)
        dialog.dialog.accept()

    async with trio.open_nursery() as nursery:
        await nursery.start(user)
        with qtrio._qt.connection(signal=dialog.shown, slot=qtbot.addWidget):
            selected_path = await dialog.wait()

    assert selected_path == path_to_select


async def test_file_save_cancelled(
    qtbot: pytestqt.qtbot.QtBot, tmp_path: pathlib.Path
) -> None:
    dialog = qtrio.dialogs.create_file_save_dialog()

    async def user(task_status):
        async with qtrio._core.wait_signal_context(dialog.shown):
            task_status.started()

        # allow cancellation to occur even if the signal was received before the
        # cancellation was requested.
        await trio.sleep(0)

        assert dialog.dialog is not None

        dialog.dialog.reject()

    async with trio.open_nursery() as nursery:
        await nursery.start(user)
        with qtrio._qt.connection(signal=dialog.shown, slot=qtbot.addWidget):
            with pytest.raises(qtrio.UserCancelledError):
                await dialog.wait()


async def test_file_open_set_path(tmp_path: pathlib.Path) -> None:
    file_path = tmp_path.joinpath("some_file")
    file_path.touch()

    dialog = qtrio.dialogs.create_file_open_dialog()

    trio_file_path = trio.Path(file_path)

    async def user():
        await emissions.channel.receive()

        await dialog.set_path(path=trio_file_path)

        assert dialog.accept_button is not None
        dialog.accept_button.click()

    async with qtrio.enter_emissions_channel(signals=[dialog.shown]) as emissions:
        async with trio.open_nursery() as nursery:
            nursery.start_soon(user)

            selected_path = await dialog.wait()

    assert selected_path == trio_file_path


async def test_file_save_raises_for_path_selection_when_not_active(
    qtbot: pytestqt.qtbot.QtBot,
) -> None:
    dialog = qtrio.dialogs.create_file_save_dialog()

    with pytest.raises(qtrio.DialogNotActiveError):
        await dialog.set_path(path=trio.Path())


async def test_information_message_box(qtbot: pytestqt.qtbot.QtBot) -> None:
    text = "Consider yourself informed."
    queried_text = None

    dialog = qtrio.dialogs.create_message_box(
        title="Information",
        text=text,
        icon=QtWidgets.QMessageBox.Information,
    )

    async def user(task_status):
        nonlocal queried_text

        async with qtrio._core.wait_signal_context(dialog.shown):
            task_status.started()

        assert dialog.dialog is not None

        queried_text = dialog.dialog.text()
        dialog.dialog.accept()

    async with trio.open_nursery() as nursery:
        await nursery.start(user)
        with qtrio._qt.connection(signal=dialog.shown, slot=qtbot.addWidget):
            await dialog.wait()

    assert queried_text == text


async def test_information_message_box_cancel(qtbot: pytestqt.qtbot.QtBot) -> None:
    dialog = qtrio.dialogs.create_message_box(
        title="",
        text="",
        icon=QtWidgets.QMessageBox.Information,
        buttons=QtWidgets.QMessageBox.Ok | QtWidgets.QMessageBox.Cancel,
    )

    async def user(task_status):
        async with qtrio._core.wait_signal_context(dialog.shown):
            task_status.started()

        assert dialog.dialog is not None

        dialog.dialog.reject()

    async with trio.open_nursery() as nursery:
        await nursery.start(user)
        with qtrio._qt.connection(signal=dialog.shown, slot=qtbot.addWidget):
            with pytest.raises(qtrio.UserCancelledError):
                await dialog.wait()


async def test_text_input_dialog(qtbot: pytestqt.qtbot.QtBot) -> None:
    dialog = qtrio.dialogs.create_text_input_dialog()

    entered_text = "etcetera"

    async def user(task_status):
        async with qtrio._core.wait_signal_context(dialog.shown):
            task_status.started()

        qtbot.keyClicks(dialog.line_edit, entered_text)

        assert dialog.dialog is not None

        dialog.dialog.accept()

    async with trio.open_nursery() as nursery:
        await nursery.start(user)
        with qtrio._qt.connection(signal=dialog.shown, slot=qtbot.addWidget):
            returned_text = await dialog.wait()

    assert returned_text == entered_text


def test_text_input_dialog_with_title():
    title_string = "abc123"
    dialog = qtrio.dialogs.create_text_input_dialog(title=title_string)
    with qtrio.dialogs._manage(dialog=dialog):
        assert dialog.dialog is not None

        assert dialog.dialog.windowTitle() == title_string


def test_text_input_dialog_with_label():
    label_string = "lmno789"
    dialog = qtrio.dialogs.create_text_input_dialog(label=label_string)
    with qtrio.dialogs._manage(dialog=dialog):
        assert dialog.dialog is not None

        [label] = dialog.dialog.findChildren(QtWidgets.QLabel)
        assert label.text() == label_string


async def test_text_input_dialog_cancel(qtbot: pytestqt.qtbot.QtBot) -> None:
    dialog = qtrio.dialogs.create_text_input_dialog()

    async def user(task_status):
        async with qtrio._core.wait_signal_context(dialog.shown):
            task_status.started()

        assert dialog.dialog is not None

        dialog.dialog.reject()

    async with trio.open_nursery() as nursery:
        await nursery.start(user)
        with qtrio._qt.connection(signal=dialog.shown, slot=qtbot.addWidget):
            with pytest.raises(qtrio.UserCancelledError):
                await dialog.wait()


<<<<<<< HEAD
async def test_progress_dialog_dot_dot_dot(qtbot, optional_parent):
    dialog = qtrio.dialogs.create_progress_dialog(parent=optional_parent)
=======
async def test_progress_dialog_dot_dot_dot(qtbot: pytestqt.qtbot.QtBot) -> None:
    dialog = qtrio.dialogs.create_progress_dialog()
>>>>>>> 37ad8423

    with qtrio._qt.connection(signal=dialog.shown, slot=qtbot.addWidget):
        async with dialog.manage():
            pass


<<<<<<< HEAD
async def test_progress_dialog_cancel_raises(qtbot, optional_parent):
    dialog = qtrio.dialogs.create_progress_dialog(
        cancel_button_text="cancel here", parent=optional_parent
    )
=======
async def test_progress_dialog_cancel_raises(qtbot: pytestqt.qtbot.QtBot) -> None:
    dialog = qtrio.dialogs.create_progress_dialog(cancel_button_text="cancel here")
>>>>>>> 37ad8423

    with qtrio._qt.connection(signal=dialog.shown, slot=qtbot.addWidget):
        with pytest.raises(qtrio.UserCancelledError):
            async with dialog.manage():
                assert dialog.dialog is not None
                dialog.dialog.cancel()


<<<<<<< HEAD
async def test_progress_dialog_cancel_cancels_context(qtbot, optional_parent):
    dialog = qtrio.dialogs.create_progress_dialog(
        cancel_button_text="cancel here", parent=optional_parent
    )
=======
async def test_progress_dialog_cancel_cancels_context(
    qtbot: pytestqt.qtbot.QtBot,
) -> None:
    dialog = qtrio.dialogs.create_progress_dialog(cancel_button_text="cancel here")
>>>>>>> 37ad8423

    cancelled = False

    with pytest.raises(qtrio.UserCancelledError):
        with qtrio._qt.connection(signal=dialog.shown, slot=qtbot.addWidget):
            async with dialog.manage():
                try:
                    assert dialog.cancel_button is not None
                    dialog.cancel_button.click()
                    await trio.sleep(math.inf)
                except trio.Cancelled:
                    cancelled = True
                    raise

    assert cancelled


def test_dialog_button_box_buttons_by_role_no_buttons(
    qtbot: pytestqt.qtbot.QtBot,
) -> None:
    dialog = QtWidgets.QDialog()
    assert qtrio.dialogs._dialog_button_box_buttons_by_role(dialog=dialog) == {}<|MERGE_RESOLUTION|>--- conflicted
+++ resolved
@@ -30,7 +30,6 @@
     yield request.param
 
 
-<<<<<<< HEAD
 @pytest.fixture(
     name="optional_parent",
     params=[False, True],
@@ -43,10 +42,7 @@
     return None
 
 
-async def test_get_integer_gets_value(qtbot):
-=======
 async def test_get_integer_gets_value(qtbot: pytestqt.qtbot.QtBot) -> None:
->>>>>>> 37ad8423
     dialog = qtrio.dialogs.create_integer_dialog()
 
     async def user(task_status):
@@ -337,28 +333,23 @@
                 await dialog.wait()
 
 
-<<<<<<< HEAD
-async def test_progress_dialog_dot_dot_dot(qtbot, optional_parent):
+async def test_progress_dialog_dot_dot_dot(
+    qtbot: pytestqt.qtbot.QtBot, optional_parent: typing.Optional[QtWidgets.QWidget]
+) -> None:
     dialog = qtrio.dialogs.create_progress_dialog(parent=optional_parent)
-=======
-async def test_progress_dialog_dot_dot_dot(qtbot: pytestqt.qtbot.QtBot) -> None:
-    dialog = qtrio.dialogs.create_progress_dialog()
->>>>>>> 37ad8423
 
     with qtrio._qt.connection(signal=dialog.shown, slot=qtbot.addWidget):
         async with dialog.manage():
             pass
 
 
-<<<<<<< HEAD
-async def test_progress_dialog_cancel_raises(qtbot, optional_parent):
+async def test_progress_dialog_cancel_raises(
+    qtbot: pytestqt.qtbot.QtBot, optional_parent: typing.Optional[QtWidgets.QWidget]
+) -> None:
     dialog = qtrio.dialogs.create_progress_dialog(
-        cancel_button_text="cancel here", parent=optional_parent
-    )
-=======
-async def test_progress_dialog_cancel_raises(qtbot: pytestqt.qtbot.QtBot) -> None:
-    dialog = qtrio.dialogs.create_progress_dialog(cancel_button_text="cancel here")
->>>>>>> 37ad8423
+        cancel_button_text="cancel here",
+        parent=optional_parent,
+    )
 
     with qtrio._qt.connection(signal=dialog.shown, slot=qtbot.addWidget):
         with pytest.raises(qtrio.UserCancelledError):
@@ -367,17 +358,14 @@
                 dialog.dialog.cancel()
 
 
-<<<<<<< HEAD
-async def test_progress_dialog_cancel_cancels_context(qtbot, optional_parent):
+async def test_progress_dialog_cancel_cancels_context(
+    qtbot: pytestqt.qtbot.QtBot,
+    optional_parent: typing.Optional[QtWidgets.QWidget],
+) -> None:
     dialog = qtrio.dialogs.create_progress_dialog(
-        cancel_button_text="cancel here", parent=optional_parent
-    )
-=======
-async def test_progress_dialog_cancel_cancels_context(
-    qtbot: pytestqt.qtbot.QtBot,
-) -> None:
-    dialog = qtrio.dialogs.create_progress_dialog(cancel_button_text="cancel here")
->>>>>>> 37ad8423
+        cancel_button_text="cancel here",
+        parent=optional_parent,
+    )
 
     cancelled = False
 
