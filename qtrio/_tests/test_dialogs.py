--- conflicted
+++ resolved
@@ -21,11 +21,8 @@
         qtrio.dialogs.create_text_input_dialog,
         qtrio.dialogs.create_file_save_dialog,
         qtrio.dialogs.create_file_open_dialog,
-<<<<<<< HEAD
         qtrio.dialogs.create_message_box,
-=======
-        create_message_box_without_arguments,
->>>>>>> de734cfe
+        qtrio.dialogs.create_progress_dialog,
         qtrio.dialogs.create_progress_dialog,
     ],
 )
@@ -312,9 +309,6 @@
                 await dialog.wait()
 
 
-<<<<<<< HEAD
-async def test_progress_dialog_cancel(qtbot):
-=======
 async def test_progress_dialog_dot_dot_dot(qtbot):
     dialog = qtrio.dialogs.create_progress_dialog()
 
@@ -324,7 +318,6 @@
 
 
 async def test_progress_dialog_cancel_raises(qtbot):
->>>>>>> de734cfe
     dialog = qtrio.dialogs.create_progress_dialog(cancel_button_text="cancel here")
 
     with qtrio._qt.connection(signal=dialog.shown, slot=qtbot.addWidget):
@@ -334,8 +327,6 @@
                 dialog.dialog.cancel()
 
 
-<<<<<<< HEAD
-=======
 async def test_progress_dialog_cancel_cancels_context(qtbot):
     dialog = qtrio.dialogs.create_progress_dialog(cancel_button_text="cancel here")
 
@@ -355,7 +346,6 @@
     assert cancelled
 
 
->>>>>>> de734cfe
 def test_dialog_button_box_buttons_by_role_no_buttons(qtbot):
     dialog = QtWidgets.QDialog()
     assert qtrio.dialogs._dialog_button_box_buttons_by_role(dialog=dialog) == {}