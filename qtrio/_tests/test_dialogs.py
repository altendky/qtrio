--- conflicted
+++ resolved
@@ -1,10 +1,7 @@
 import math
 import os
 import pathlib
-<<<<<<< HEAD
-=======
 import sys
->>>>>>> 31f474d6
 
 from qtpy import QtCore
 from qtpy import QtWidgets
