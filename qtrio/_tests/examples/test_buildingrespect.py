--- conflicted
+++ resolved
@@ -9,11 +9,7 @@
 import qtrio.examples.buildingrespect
 
 
-<<<<<<< HEAD
-async def test_main(request, qtbot: pytestqt.qtbot.QtBot) -> None:
-=======
-async def test_main(qtbot):
->>>>>>> e3c4d344
+async def test_main(qtbot: pytestqt.qtbot.QtBot) -> None:
     class SignaledLabel(QtWidgets.QLabel):
         text_changed = QtCore.Signal(str)
 
