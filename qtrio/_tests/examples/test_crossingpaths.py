--- conflicted
+++ resolved
@@ -2,50 +2,16 @@
 import typing
 
 import pytestqt.qtbot
-<<<<<<< HEAD
-import qtrio
-import qtpy
-from qtpy import QtCore
-from qtpy import QtWidgets
-=======
->>>>>>> b8b57ace
 import trio
 
 import qtrio
 import qtrio.examples.crossingpaths
 
 
-<<<<<<< HEAD
-async def test_main(qtbot: pytestqt.qtbot.QtBot) -> None:
-    class SignaledLabel(QtWidgets.QLabel):
-        text_changed = QtCore.Signal(str)
-
-        def setText(self, *args, **kwargs):
-            super().setText(*args, **kwargs)
-            # TODO: https://bugreports.qt.io/browse/PYSIDE-1318
-            if qtpy.PYQT5:
-                self.text_changed.emit(self.text())
-            elif qtpy.PYSIDE2:
-                signal = typing.cast(QtCore.SignalInstance, self.text_changed)
-                signal.emit(self.text())
-            else:  # pragma: no cover
-                assert False
-
-    label = SignaledLabel()
-    qtbot.addWidget(label)
-
-    results: typing.List[str] = []
-
-    async def user():
-        async for emission in emissions.channel:
-            [text] = emission.args
-            results.append(text)
-=======
 async def test_main(
     qtbot: pytestqt.qtbot.QtBot, optional_hold_event: typing.Optional[trio.Event]
 ) -> None:
     message = "test world"
->>>>>>> b8b57ace
 
     async with trio.open_nursery() as nursery:
         start = functools.partial(
