import pytestqt.qtbot
from qtpy import QtCore
import pytest

import qtrio._qt


<<<<<<< HEAD
@pytest.fixture(
    name="optional_name_argument",
    params=[False, True],
    ids=["No name", "Some name"],
)
def optional_name_argument_fixture(request):
    if request.param:
        return {"name": "A Name"}

    return {}


def test_signal_emits(qtbot, optional_name_argument):
=======
def test_signal_emits(qtbot: pytestqt.qtbot.QtBot) -> None:
>>>>>>> 37ad8423
    """qtrio._core.Signal emits."""

    class NotQObject:
        signal = qtrio.Signal(**optional_name_argument)

    instance = NotQObject()

    with qtbot.wait_signal(instance.signal, 100):
        instance.signal.emit()


<<<<<<< HEAD
def test_signal_emits_value(qtbot, optional_name_argument):
=======
def test_signal_emits_value(qtbot: pytestqt.qtbot.QtBot) -> None:
>>>>>>> 37ad8423
    """qtrio._core.Signal emits a value."""

    class NotQObject:
        signal = qtrio.Signal(int, **optional_name_argument)

    result = None

    def collect_result(value):
        nonlocal result
        result = value

    instance = NotQObject()
    instance.signal.connect(collect_result)

    with qtbot.wait_signal(instance.signal, 100):
        instance.signal.emit(13)

    assert result == 13


def test_accessing_signal_on_class_results_in_our_signal(optional_name_argument):
    """qtrio._core.Signal instance accessible via class attribute."""

    class NotQObject:
        signal = qtrio.Signal(int, **optional_name_argument)

    assert isinstance(NotQObject.signal, qtrio.Signal)


def test_our_signal_object_method_returns_qobject(optional_name_argument):
    """qtrio._core.Signal instance provides access to signal-hosting QObject."""

    class NotQObject:
        signal = qtrio.Signal(int, **optional_name_argument)

    instance = NotQObject()

    assert isinstance(NotQObject.signal.object(instance=instance), QtCore.QObject)


def test_connection_connects(qtbot: pytestqt.qtbot.QtBot) -> None:
    """qtrio._core.connection connects signal inside managed context."""

    class MyQObject(QtCore.QObject):
        signal = QtCore.Signal(int)

    instance = MyQObject()

    results = []

    def collect_result(value):
        results.append(value)

    instance.signal.emit(1)

    with qtrio._qt.connection(instance.signal, collect_result):
        instance.signal.emit(2)

    assert results == [2]


def test_connection_disconnects(qtbot: pytestqt.qtbot.QtBot) -> None:
    """qtrio._core.connection disconnects signal when exiting managed context."""

    class MyQObject(QtCore.QObject):
        signal = QtCore.Signal(int)

    instance = MyQObject()

    results = []

    def collect_result(value):
        results.append(value)

    with qtrio._qt.connection(instance.signal, collect_result):
        instance.signal.emit(1)

    instance.signal.emit(2)

    assert results == [1]


def test_connection_yield_can_be_disconnected(qtbot: pytestqt.qtbot.QtBot) -> None:
    """qtrio._core.connection result can be used to disconnect the signal early."""

    class MyQObject(QtCore.QObject):
        signal = QtCore.Signal(int)

    instance = MyQObject()

    results = []

    def collect_result(value):
        results.append(value)

    with qtrio._qt.connection(instance.signal, collect_result) as connection:
        instance.signal.emit(1)
        instance.signal.disconnect(connection)
        instance.signal.emit(2)

    assert results == [1]


def test_failed_connection_raises():
    """qtrio._core.connection raises TypeError on failure to connect."""

    class MyQObject(QtCore.QObject):
        signal = QtCore.Signal()

    instance = MyQObject()

    # TODO: get more specific about the exception
    with pytest.raises(TypeError):
        with qtrio._qt.connection(instance.signal, 2):  # type: ignore
            pass  # pragma: no cover<|MERGE_RESOLUTION|>--- conflicted
+++ resolved
@@ -5,7 +5,6 @@
 import qtrio._qt
 
 
-<<<<<<< HEAD
 @pytest.fixture(
     name="optional_name_argument",
     params=[False, True],
@@ -18,10 +17,10 @@
     return {}
 
 
-def test_signal_emits(qtbot, optional_name_argument):
-=======
-def test_signal_emits(qtbot: pytestqt.qtbot.QtBot) -> None:
->>>>>>> 37ad8423
+def test_signal_emits(
+    qtbot: pytestqt.qtbot.QtBot,
+    optional_name_argument: typing.Dict[str, str],
+) -> None:
     """qtrio._core.Signal emits."""
 
     class NotQObject:
@@ -33,11 +32,10 @@
         instance.signal.emit()
 
 
-<<<<<<< HEAD
-def test_signal_emits_value(qtbot, optional_name_argument):
-=======
-def test_signal_emits_value(qtbot: pytestqt.qtbot.QtBot) -> None:
->>>>>>> 37ad8423
+def test_signal_emits_value(
+    qtbot: pytestqt.qtbot.QtBot,
+    optional_name_argument: typing.Dict[str, str],
+) -> None:
     """qtrio._core.Signal emits a value."""
 
     class NotQObject:
