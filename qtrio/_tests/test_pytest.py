--- conflicted
+++ resolved
@@ -24,11 +24,7 @@
     """
     testdir.makepyfile(test_file)
 
-<<<<<<< HEAD
-    result = testdir.runpytest_subprocess(timeout=30)
-=======
     result = testdir.runpytest_subprocess(timeout=timeout)
->>>>>>> 4fe8528d
     result.assert_outcomes(passed=1)
 
 
@@ -46,7 +42,6 @@
     """
     testdir.makepyfile(test_file)
 
-<<<<<<< HEAD
     def decode(self, input, final=False):
         # decode input (taking the buffer into account)
         data = self.buffer + input
@@ -62,10 +57,7 @@
     import codecs
     codecs.BufferedIncrementalDecoder.decode = decode
 
-    result = testdir.runpytest_subprocess(timeout=4 * timeout)
-=======
     result = testdir.runpytest_subprocess(timeout=timeout)
->>>>>>> 4fe8528d
     result.assert_outcomes(failed=1)
     result.stdout.re_match_lines(
         lines2=[r"E\s+qtrio\._exceptions\.RunnerTimedOutError"]
