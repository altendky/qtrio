import pytest

import qtrio._pytest


@pytest.mark.parametrize(
    argnames=["decorator_format"],
    argvalues=[["qtrio.host"], ["qtrio.host()"], ["qtrio.host(timeout={timeout})"]],
)
def test_host_decoration_options(testdir, decorator_format):
    """The several decoration modes all work."""

    decorator_string = decorator_format.format(timeout=3)

    test_file = rf"""
    import qtrio
    import trio

    @{decorator_string}
    async def test(request):
        pass
    """
    testdir.makepyfile(test_file)

<<<<<<< HEAD
    result = preshow_testdir.runpytest_subprocess(timeout=20)
=======
    result = testdir.runpytest_subprocess(timeout=10)
>>>>>>> a1de1ab1
    result.assert_outcomes(passed=1)


def test_overrunning_test_times_out(testdir):
    """The overrunning test is timed out."""

    timeout = 3

    test_file = rf"""
    import qtrio
    import trio
    import trio.testing

    @qtrio.host(timeout={timeout}, clock=trio.testing.MockClock(autojump_threshold=0))
    async def test(request):
        await trio.sleep({4 * timeout})
    """
    testdir.makepyfile(test_file)

    result = testdir.runpytest_subprocess(timeout=4 * timeout)
    result.assert_outcomes(failed=1)
    result.stdout.re_match_lines(
        lines2=[r"E\s+qtrio\._exceptions\.RunnerTimedOutError"]
    )


# TODO: test that the timeout case doesn't leave trio active...  like
#       it was doing five minutes ago.


def test_hosted_assertion_failure_fails(testdir):
    """QTrio hosted test which fails an assertion fails the test."""

    test_file = r"""
    import qtrio

    @qtrio.host
    async def test(request):
        assert False
    """
    testdir.makepyfile(test_file)

    result = testdir.runpytest_subprocess(timeout=10)
    result.assert_outcomes(failed=1)<|MERGE_RESOLUTION|>--- conflicted
+++ resolved
@@ -22,11 +22,7 @@
     """
     testdir.makepyfile(test_file)
 
-<<<<<<< HEAD
-    result = preshow_testdir.runpytest_subprocess(timeout=20)
-=======
     result = testdir.runpytest_subprocess(timeout=10)
->>>>>>> a1de1ab1
     result.assert_outcomes(passed=1)
 
 
