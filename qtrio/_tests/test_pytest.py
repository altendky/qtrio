import pytest

import qtrio._pytest


@pytest.mark.parametrize(
    argnames=["decorator_format"],
    argvalues=[["qtrio.host"], ["qtrio.host()"], ["qtrio.host(timeout={timeout})"]],
)
def test_host_decoration_options(preshow_testdir, decorator_format):
    """The several decoration modes all work."""

    decorator_string = decorator_format.format(timeout=3)

    test_file = rf"""
    import qtrio
    import trio

    @{decorator_string}
    async def test(request):
        True
    """
    preshow_testdir.makepyfile(test_file)

    result = preshow_testdir.runpytest_subprocess(timeout=10)
    result.assert_outcomes(passed=1)


def test_overrunning_test_times_out(preshow_testdir):
    """The overrunning test is timed out."""

    timeout = 3

    test_file = rf"""
    import qtrio
    import trio
    import trio.testing

    @qtrio.host(timeout={timeout}, clock=trio.testing.MockClock(autojump_threshold=0))
    async def test(request):
<<<<<<< HEAD
        await trio.sleep({10 * qtrio._pytest.timeout})
    """
    preshow_testdir.makepyfile(test_file)

    result = preshow_testdir.runpytest_subprocess(timeout=10 * qtrio._pytest.timeout)
=======
        await trio.sleep({4 * timeout})
    """
    preshow_testdir.makepyfile(test_file)

    result = preshow_testdir.runpytest_subprocess(timeout=4 * timeout)
>>>>>>> 65eb3fe7
    result.assert_outcomes(failed=1)
    result.stdout.re_match_lines(
        lines2=[r"E\s+qtrio\._exceptions\.RunnerTimedOutError"]
    )


# TODO: test that the timeout case doesn't leave trio active...  like
#       it was doing five minutes ago.


def test_hosted_assertion_failure_fails(preshow_testdir):
    """QTrio hosted test which fails an assertion fails the test."""

    test_file = r"""
    import qtrio

    @qtrio.host
    async def test(request):
        assert False
    """
    preshow_testdir.makepyfile(test_file)

    result = preshow_testdir.runpytest_subprocess(timeout=10)
    result.assert_outcomes(failed=1)<|MERGE_RESOLUTION|>--- conflicted
+++ resolved
@@ -38,19 +38,11 @@
 
     @qtrio.host(timeout={timeout}, clock=trio.testing.MockClock(autojump_threshold=0))
     async def test(request):
-<<<<<<< HEAD
-        await trio.sleep({10 * qtrio._pytest.timeout})
-    """
-    preshow_testdir.makepyfile(test_file)
-
-    result = preshow_testdir.runpytest_subprocess(timeout=10 * qtrio._pytest.timeout)
-=======
         await trio.sleep({4 * timeout})
     """
     preshow_testdir.makepyfile(test_file)
 
     result = preshow_testdir.runpytest_subprocess(timeout=4 * timeout)
->>>>>>> 65eb3fe7
     result.assert_outcomes(failed=1)
     result.stdout.re_match_lines(
         lines2=[r"E\s+qtrio\._exceptions\.RunnerTimedOutError"]
