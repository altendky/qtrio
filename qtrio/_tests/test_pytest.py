--- conflicted
+++ resolved
@@ -1,5 +1,6 @@
 import pytest
-<<<<<<< HEAD
+
+import qtrio._pytest
 
 
 @pytest.mark.parametrize(
@@ -7,16 +8,6 @@
     argvalues=[["qtrio.host"], ["qtrio.host()"], ["qtrio.host(timeout={timeout})"]],
 )
 def test_overrunning_test_times_out(preshow_testdir, decorator_format):
-=======
-
-import qtrio._pytest
-
-
-@pytest.mark.parametrize(
-    argnames=["decorator_string"], argvalues=[["qtrio.host"], ["qtrio.host()"]],
-)
-def test_overrunning_test_times_out(preshow_testdir, decorator_string):
->>>>>>> 38c98ce5
     """The overrunning test is timed out."""
 
     timeout = 3
