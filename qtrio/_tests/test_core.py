--- conflicted
+++ resolved
@@ -58,14 +58,14 @@
     import pytest
 
     import qtrio
-    import qtrio._core
+    import qtrio.qt
 
     def test():
         with pytest.raises(
             qtrio.InternalError,
             match="reenter event type must be registered",
         ):
-            qtrio._core.ReenterEvent(fn=lambda: None)
+            qtrio.qt.ReenterEvent(fn=lambda: None)
     """
     testdir.makepyfile(test_file)
 
@@ -886,11 +886,7 @@
 def emissions_nursery_connect_maybe_async(
     is_async: bool,
     nursery: qtrio.EmissionsNursery,
-<<<<<<< HEAD
-    signal: QtCore.SignalInstance,
-=======
     signal: "QtCore.SignalInstance",
->>>>>>> b8b57ace
     slot: typing.Callable[..., object],
 ) -> None:
     if is_async:
