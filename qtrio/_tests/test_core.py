import threading
import time
import typing

import outcome
import pytest
from qtpy import QtCore
import qtrio
import qtrio._core
import trio
import trio.testing


@pytest.fixture(
    name="emissions_channel",
    params=[
        qtrio._core.open_emissions_channel,
        qtrio.enter_emissions_channel,
    ],
    ids=["qtrio._core.open_emissions_channel", "qtrio.enter_emissions_channel"],
)
def emissions_channel_fixture(request):
    return request.param


def test_reenter_event_triggers_in_main_thread(qapp):
    """Reenter events posted in another thread result in the function being run in the
    main thread.
    """
    result = []

    reenter = qtrio._core.Reenter()

    def post():
        qtrio.register_event_type()
        event = qtrio._core.ReenterEvent(fn=handler)
        qapp.postEvent(reenter, event)

    def handler():
        result.append(threading.get_ident())

    thread = threading.Thread(target=post)
    thread.start()
    thread.join()

    qapp.processEvents()

    assert result == [threading.get_ident()]


timeout = 40


def test_run_returns_value(testdir):
    """:func:`qtrio.run()` returns the result of the passed async function."""

    test_file = r"""
    import outcome

    import qtrio

    def test():
        async def main():
            return 29

        result = qtrio.run(main)

        assert result == 29
    """
    testdir.makepyfile(test_file)

    result = testdir.runpytest_subprocess(timeout=timeout)
    result.assert_outcomes(passed=1)


def test_run_passes_args(testdir):
    """:func:`qtrio.run()` passes *args to async function."""

    test_file = r"""
    import outcome

    import qtrio

    def test():
        result = []
        
        async def main(arg1, arg2):
            result.append(arg1)
            result.append(arg2)

        qtrio.run(main, 27, 32)

        assert result == [27, 32]
    """
    testdir.makepyfile(test_file)

    result = testdir.runpytest_subprocess(timeout=timeout)
    result.assert_outcomes(passed=1)


def test_qt_last_window_closed_does_not_quit_qt_or_cancel_trio(testdir):
    """When the last Qt window is closed, application and Trio both continue."""

    test_file = r"""
    import outcome
    from qtpy import QtCore
    import trio

    import qtrio


    def test():
        async def main():
            counter = 0

            def f():
                nonlocal counter
                application.lastWindowClosed.emit()
                counter = 1

            application = QtCore.QCoreApplication.instance()
            QtCore.QTimer.singleShot(100, f)

            while True:
                await trio.sleep(0.1)
                if counter == 1:
                    counter += 1
                elif counter > 1:
                    return counter

        result = qtrio.run(async_fn=main)

        assert result == 2
    """
    testdir.makepyfile(test_file)

    result = testdir.runpytest_subprocess(timeout=timeout)
    result.assert_outcomes(passed=1)


def test_qt_quit_cancels_trio_with_custom_application(testdir):
    """When a passed Qt application exits the main Trio function is cancelled."""

    test_file = r"""
    import outcome
    from qtpy import QtCore
    from qtpy import QtWidgets
    import trio

    import qtrio


    def test():
        async def main():
            QtCore.QTimer.singleShot(
                100,
                QtCore.QCoreApplication.instance().lastWindowClosed.emit,
            )

            while True:
                await trio.sleep(1)

        runner = qtrio.Runner(application=QtWidgets.QApplication([]))
        outcomes = runner.run(async_fn=main)

        assert outcomes.trio.value == None
    """
    testdir.makepyfile(test_file)

    result = testdir.runpytest_subprocess(timeout=timeout)
    result.assert_outcomes(passed=1)


def test_run_passes_internal_too_slow_error(testdir):
    """The async function run by :func:`qtrio.run` is executed in the Qt host thread."""

    test_file = r"""
    import math
    import pytest

    import qtrio
    import trio


    def test():
        async def main():
            with trio.fail_after(0):
                await trio.sleep(math.inf)

        with pytest.raises(trio.TooSlowError):
            qtrio.run(main)
    """
    testdir.makepyfile(test_file)

    result = testdir.runpytest_subprocess(timeout=timeout)
    result.assert_outcomes(passed=1)


def test_run_runs_in_main_thread(testdir):
    """The async function run by :func:`qtrio.run` is executed in the Qt host thread."""

    test_file = r"""
    import threading

    import qtrio


    def test():
        async def main():
            return threading.get_ident()

        result = qtrio.run(main)

        assert result == threading.get_ident()
    """
    testdir.makepyfile(test_file)

    result = testdir.runpytest_subprocess(timeout=timeout)
    result.assert_outcomes(passed=1)


def test_runner_runs_in_main_thread(testdir):
    """A directly used :class:`qtrio.Runner` runs the async function in the Qt host
    thread.
    """
    test_file = r"""
    import threading

    import qtrio


    def test():
        async def main():
            return threading.get_ident()

        runner = qtrio.Runner()
        outcomes = runner.run(main)

        assert outcomes.trio.value == threading.get_ident()
    """
    testdir.makepyfile(test_file)

    result = testdir.runpytest_subprocess(timeout=timeout)
    result.assert_outcomes(passed=1)


def test_done_callback_runs_in_main_thread(testdir):
    """The done callback run by the Trio guest when finished is run in the Qt host
    thread.
    """
    test_file = r"""
    import threading

    import qtrio


    def test():
        result = {}

        async def main():
            pass

        def done_callback(outcomes):
            result['thread_id'] = threading.get_ident()

        qtrio.run(async_fn=main, done_callback=done_callback)

        assert result['thread_id'] == threading.get_ident()
    """
    testdir.makepyfile(test_file)

    result = testdir.runpytest_subprocess(timeout=timeout)
    result.assert_outcomes(passed=1)


def test_done_callback_gets_outcomes(testdir):
    """The done callback is passed the outcomes with the Trio entry filled."""
    test_file = r"""
    import outcome

    import qtrio


    def test():
        result = {}

        async def main():
            return 93

        def done_callback(outcomes):
            result['outcomes'] = outcomes

        qtrio.run(async_fn=main, done_callback=done_callback)

        assert result['outcomes'] == qtrio.Outcomes(
            qt=None,
            trio=outcome.Value(93),
        )
    """
    testdir.makepyfile(test_file)

    result = testdir.runpytest_subprocess(timeout=timeout)
    result.assert_outcomes(passed=1)


def test_out_of_hints_raises(testdir):
    """If there are no available Qt event types remaining
    EventTypeRegistrationFailedError is raised when requesting a type without any
    specific requested value.
    """
    test_file = r"""
    import pytest
    from qtpy import QtCore
    import qtrio


    def test():
        while QtCore.QEvent.registerEventType() != -1:
            # use up all the event types
            pass

        with pytest.raises(qtrio.EventTypeRegistrationFailedError):
            qtrio.register_event_type()
    """
    testdir.makepyfile(test_file)

    result = testdir.runpytest_subprocess(timeout=timeout)
    result.assert_outcomes(passed=1)


def test_out_of_hints_raises_for_requested(testdir):
    """If there are no available Qt event types remaining
    EventTypeRegistrationFailedError is raised when requesting a type with a specific
    requested value.
    """
    test_file = r"""
    import pytest
    from qtpy import QtCore
    import qtrio


    def test():
        while QtCore.QEvent.registerEventType() != -1:
            # use up all the event types
            pass

        with pytest.raises(qtrio.EventTypeRegistrationFailedError):
            qtrio.register_requested_event_type(QtCore.QEvent.User)
    """
    testdir.makepyfile(test_file)

    result = testdir.runpytest_subprocess(timeout=timeout)
    result.assert_outcomes(passed=1)


def test_out_of_hints_raises_when_requesting_already_used_type(testdir):
    """An error is raised when a request is made to register an already used event
    type.
    """
    test_file = r"""
    import pytest
    from qtpy import QtCore
    import qtrio


    def test():
        already_used = QtCore.QEvent.registerEventType()

        with pytest.raises(qtrio.RequestedEventTypeUnavailableError):
            qtrio.register_requested_event_type(already_used)
    """
    testdir.makepyfile(test_file)

    result = testdir.runpytest_subprocess(timeout=timeout)
    result.assert_outcomes(passed=1)


def test_requesting_available_event_type_succeeds(testdir):
    """Requesting an available event type succeeds."""
    test_file = r"""
    from qtpy import QtCore
    import qtrio


    def test():
        qtrio.register_requested_event_type(QtCore.QEvent.User)

        assert qtrio.registered_event_type() == QtCore.QEvent.User
    """
    testdir.makepyfile(test_file)

    result = testdir.runpytest_subprocess(timeout=timeout)
    result.assert_outcomes(passed=1)


def test_registering_event_type_when_already_registered(testdir):
    """Requesting an available event type succeeds."""
    test_file = r"""
    import pytest
    import qtrio


    def test():
        qtrio.register_event_type()

        with pytest.raises(qtrio.EventTypeAlreadyRegisteredError):
            qtrio.register_event_type()
    """
    testdir.makepyfile(test_file)

    result = testdir.runpytest_subprocess(timeout=timeout)
    result.assert_outcomes(passed=1)


def test_registering_requested_event_type_when_already_registered(testdir):
    """Requesting an available event type succeeds."""
    test_file = r"""
    import pytest
    import qtrio


    def test():
        qtrio.register_event_type()

        with pytest.raises(qtrio.EventTypeAlreadyRegisteredError):
            qtrio.register_requested_event_type(qtrio.registered_event_type())
    """
    testdir.makepyfile(test_file)

    result = testdir.runpytest_subprocess(timeout=timeout)
    result.assert_outcomes(passed=1)


async def test_wait_signal_waits():
    """wait_signal() waits for the signal."""

    timer = QtCore.QTimer()
    timer.setSingleShot(True)

    start = time.monotonic()

    timer.start(100)

    await qtrio._core.wait_signal(timer.timeout)

    end = time.monotonic()

    assert end - start > 0.090


async def test_wait_signal_returns_the_value():
    """wait_signal() waits for the signal."""

    class MyQObject(QtCore.QObject):
        signal = QtCore.Signal(int)

    async def emit(signal, value):
        signal.emit(value)

    instance = MyQObject()

    async with trio.open_nursery() as nursery:
        nursery.start_soon(emit, instance.signal, 17)
        result = await qtrio._core.wait_signal(instance.signal)

    assert result == (17,)


async def test_wait_signal_context_waits():
    """wait_signal_context() waits for the signal."""

    timer = QtCore.QTimer()
    timer.setSingleShot(True)

    async with qtrio._core.wait_signal_context(signal=timer.timeout):
        start = time.monotonic()
        timer.start(100)

    end = time.monotonic()

    assert end - start > 0.090


def test_outcomes_unwrap_none():
    """Unwrapping an empty Outcomes raises NoOutcomesError."""
    this_outcome = qtrio.Outcomes()

    with pytest.raises(qtrio.NoOutcomesError):
        this_outcome.unwrap()


def test_outcomes_unwrap_returns_trio_value_over_qt_none():
    """Unwrapping an Outcomes prioritizes a Trio value over a Qt None."""
    this_outcome = qtrio.Outcomes(trio=outcome.Value(3))
    result = this_outcome.unwrap()

    assert result == 3


def test_outcomes_unwrap_returns_trio_value_over_qt_value():
    """Unwrapping an Outcomes prioritizes a Trio value over a Qt value."""
    this_outcome = qtrio.Outcomes(qt=outcome.Value(2), trio=outcome.Value(3))
    result = this_outcome.unwrap()

    assert result == 3


def test_outcomes_unwrap_raises_trio_error_over_qt_none():
    """Unwrapping an Outcomes prioritizes a Trio error over a Qt None."""

    class LocalUniqueException(Exception):
        pass

    this_outcome = qtrio.Outcomes(trio=outcome.Error(LocalUniqueException()))
    with pytest.raises(LocalUniqueException):
        this_outcome.unwrap()


def test_outcomes_unwrap_raises_trio_error_over_qt_value():
    """Unwrapping an Outcomes prioritizes a Trio error over a Qt value."""

    class LocalUniqueException(Exception):
        pass

    this_outcome = qtrio.Outcomes(
        qt=outcome.Value(9),
        trio=outcome.Error(LocalUniqueException()),
    )

    with pytest.raises(LocalUniqueException):
        this_outcome.unwrap()


def test_outcomes_unwrap_raises_trio_error_over_qt_error():
    """Unwrapping an Outcomes prioritizes a Trio error over a Qt error."""

    class LocalUniqueException(Exception):
        pass

    class AnotherUniqueException(Exception):
        pass

    this_outcome = qtrio.Outcomes(
        qt=outcome.Error(AnotherUniqueException()),
        trio=outcome.Error(LocalUniqueException()),
    )

    with pytest.raises(LocalUniqueException):
        this_outcome.unwrap()


def test_outcomes_unwrap_returns_qt_value_over_trio_none():
    """Unwrapping an Outcomes prioritizes a Qt value over a Trio None."""
    this_outcome = qtrio.Outcomes(qt=outcome.Value(3))
    result = this_outcome.unwrap()

    assert result == 3


def test_outcomes_unwrap_raises_qt_error_over_trio_none():
    """Unwrapping an Outcomes prioritizes a Qt error over a Trio None."""

    class LocalUniqueException(Exception):
        pass

    this_outcome = qtrio.Outcomes(qt=outcome.Error(LocalUniqueException()))
    with pytest.raises(LocalUniqueException):
        this_outcome.unwrap()


def test_outcomes_unwrap_raises_qt_error_over_trio_value():
    """Unwrapping an Outcomes prioritizes a Qt error over a Trio value."""

    class LocalUniqueException(Exception):
        pass

    this_outcome = qtrio.Outcomes(
        qt=outcome.Error(LocalUniqueException()),
        trio=outcome.Value(8),
    )

    with pytest.raises(LocalUniqueException):
        this_outcome.unwrap()


def test_outcome_from_application_return_code_value():
    """Zero return code results in outcome.Value."""
    result = qtrio._core.outcome_from_application_return_code(return_code=0)

    assert result == outcome.Value(0)


def test_outcome_from_application_return_code_error():
    """Non-zero return code result in outcome.Error"""
    result = qtrio._core.outcome_from_application_return_code(return_code=-1)

    assert result == outcome.Error(qtrio.ReturnCodeError(-1))


def test_failed_hosted_trio_exception_on_stdout(testdir):
    """Except is printed when main Trio function raises."""

    test_file = r"""
    from qtpy import QtCore
    import qtrio


    class UniqueLocalException(Exception):
        pass


    async def test():
        raise UniqueLocalException("with a message")
    """
    testdir.makepyfile(test_file)

    result = testdir.runpytest()
    result.assert_outcomes(failed=1)
    result.stdout.fnmatch_lines(
<<<<<<< HEAD
        lines2=[
            "*test_failed_hosted_trio_prints_exception.UniqueLocalException: with a message*"
        ]
=======
        lines2=["E*test_failed_hosted_trio_exception_on_stdout.UniqueLocalException*"],
>>>>>>> dc797aa0
    )


def test_emissions_equal():
    """:class:`Emission` objects created from the same :class:`QtCore.Signal` instance
    and args are equal even if the attributes are different instances.
    """

    class C(QtCore.QObject):
        signal = QtCore.Signal()

    instance = C()

    assert qtrio._core.Emission(
        signal=instance.signal, args=(13,)
    ) == qtrio._core.Emission(signal=instance.signal, args=(13,))


def test_emissions_unequal_by_signal():
    """:class:`Emission` objects with the same arguments but different signals are
    unequal.
    """

    class C(QtCore.QObject):
        signal_a = QtCore.Signal()
        signal_b = QtCore.Signal()

    instance = C()

    assert qtrio._core.Emission(
        signal=instance.signal_a, args=(13,)
    ) != qtrio._core.Emission(signal=instance.signal_b, args=(13,))


def test_emissions_unequal_by_instance():
    """:class:`Emission` objects with the same signal but on different instances are
    unequal.
    """

    class C(QtCore.QObject):
        signal = QtCore.Signal()

    instance_a = C()
    instance_b = C()

    assert qtrio._core.Emission(
        signal=instance_a.signal, args=(13,)
    ) != qtrio._core.Emission(signal=instance_b.signal, args=(13,))


def test_emissions_unequal_by_type():
    """:class:`Emission` objects are not equal to integers"""

    class C(QtCore.QObject):
        signal = QtCore.Signal()

    instance = C()

    assert qtrio._core.Emission(signal=instance.signal, args=(13,)) != 13


def test_emissions_unequal_by_args():
    """:class:`Emission` objects with the same signal but different arguments are
    unequal.
    """

    class C(QtCore.QObject):
        signal = QtCore.Signal()

    instance = C()

    assert qtrio._core.Emission(
        signal=instance.signal, args=(13,)
    ) != qtrio._core.Emission(signal=instance.signal, args=(14,))


async def test_emissions_channel_iterates_one(emissions_channel):
    """Emissions channel yields one emission as expected."""

    class MyQObject(QtCore.QObject):
        signal = QtCore.Signal(int)

    instance = MyQObject()

    async with emissions_channel(signals=[instance.signal]) as emissions:
        instance.signal.emit(93)
        await trio.testing.wait_all_tasks_blocked(cushion=0.01)
        await emissions.aclose()

        async with emissions.channel:
            emissions = [result async for result in emissions.channel]

    assert emissions == [qtrio._core.Emission(signal=instance.signal, args=(93,))]


async def test_emissions_channel_iterates_three(emissions_channel):
    """Emissions channel yields three emissions as expected."""

    class MyQObject(QtCore.QObject):
        signal = QtCore.Signal(int)

    instance = MyQObject()

    async with emissions_channel(signals=[instance.signal]) as emissions:
        for v in [93, 56, 27]:
            instance.signal.emit(v)
            await trio.testing.wait_all_tasks_blocked(cushion=0.01)
        await emissions.aclose()

        async with emissions.channel:
            emissions = [result async for result in emissions.channel]

    assert emissions == [
        qtrio._core.Emission(signal=instance.signal, args=(v,)) for v in [93, 56, 27]
    ]


async def test_emissions_channel_with_three_receives_first(emissions_channel):
    """Emissions channel yields receives first item when requested."""

    class MyQObject(QtCore.QObject):
        signal = QtCore.Signal(int)

    instance = MyQObject()

    async with emissions_channel(signals=[instance.signal]) as emissions:
        for v in [93, 56, 27]:
            instance.signal.emit(v)
            await trio.testing.wait_all_tasks_blocked(cushion=0.01)
        await emissions.aclose()

        async with emissions.channel:
            emission = await emissions.channel.receive()

    assert emission == qtrio._core.Emission(signal=instance.signal, args=(93,))


async def test_emissions_channel_iterates_in_order(emissions_channel):
    """Emissions channel yields signal emissions in order (pretty probably...)."""

    class MyQObject(QtCore.QObject):
        signal = QtCore.Signal(int)

    instance = MyQObject()
    values = list(range(100))
    results = []

    async with emissions_channel(
        signals=[instance.signal],
        max_buffer_size=len(values),
    ) as emissions:
        for i, v in enumerate(values):
            if i % 2 == 0:
                await trio.testing.wait_all_tasks_blocked(cushion=0.001)

            instance.signal.emit(v)

        await emissions.aclose()

        async with emissions.channel:
            async for emission in emissions.channel:
                [value] = emission.args
                results.append(value)

    assert results == values


async def test_emissions_channel_limited_buffer(emissions_channel):
    """Emissions channel throws away beyond buffer limit."""

    class MyQObject(QtCore.QObject):
        signal = QtCore.Signal(int)

    instance = MyQObject()
    max_buffer_size = 10
    values = list(range(2 * max_buffer_size))
    results = []

    async with emissions_channel(
        signals=[instance.signal],
        max_buffer_size=max_buffer_size,
    ) as emissions:
        for v in values:
            instance.signal.emit(v)

        await emissions.aclose()

        async with emissions.channel:
            async for emission in emissions.channel:
                [value] = emission.args
                results.append(value)

    assert results == values[:max_buffer_size]


async def test_open_emissions_channel_does_not_close_read_channel():
    """Exiting open_emissions_channel() closes send channel and does not close
    read channel on exit.
    """

    class MyQObject(QtCore.QObject):
        signal = QtCore.Signal(int)

    instance = MyQObject()
    max_buffer_size = 10

    async with qtrio._core.open_emissions_channel(
        signals=[instance.signal],
        max_buffer_size=max_buffer_size,
    ) as emissions:
        pass

    with pytest.raises(trio.EndOfChannel):
        emissions.channel.receive_nowait()

    with pytest.raises(trio.ClosedResourceError):
        emissions.send_channel.send_nowait(None)


async def test_enter_emissions_channel_closes_both_channels():
    """Exiting enter_emissions_channel() closes send and receive channels on exit."""

    class MyQObject(QtCore.QObject):
        signal = QtCore.Signal(int)

    instance = MyQObject()
    max_buffer_size = 10

    async with qtrio.enter_emissions_channel(
        signals=[instance.signal],
        max_buffer_size=max_buffer_size,
    ) as emissions:
        pass

    with pytest.raises(trio.ClosedResourceError):
        emissions.channel.receive_nowait()

    with pytest.raises(trio.ClosedResourceError):
        emissions.send_channel.send_nowait(None)


def emissions_nursery_connect_maybe_async(
    is_async: bool,
    nursery: trio.Nursery,
    signal: qtrio._util.SignalInstance,
    slot: typing.Callable[..., object],
) -> None:
    if is_async:

        async def async_slot(*args):
            return slot(*args)

        nursery.connect(signal, async_slot)
    else:
        nursery.connect_sync(signal, slot)


@pytest.fixture(name="is_async", params=[False, True], ids=["sync", "async"])
def is_async_fixture(request):
    yield request.param


async def test_emissions_nursery_runs_callbacks(is_async):
    """Callbacks connected to an emissions nursery get run."""

    class SignalHost(QtCore.QObject):
        signal = QtCore.Signal(int)

    results = set()
    event = trio.Event()

    def slot(number):
        results.add(number)
        if len(results) == 5:
            event.set()

    async with qtrio.open_emissions_nursery() as emissions_nursery:
        signal_host = SignalHost()

        emissions_nursery_connect_maybe_async(
            is_async=is_async,
            nursery=emissions_nursery,
            signal=signal_host.signal,
            slot=slot,
        )

        for i in range(5):
            signal_host.signal.emit(i)

        await event.wait()

    assert results == {0, 1, 2, 3, 4}


async def test_emissions_nursery_disconnects(is_async):
    """Callbacks are disconnected when exiting the context and aren't run for emissions
    after leaving.
    """

    class SignalHost(QtCore.QObject):
        signal = QtCore.Signal(int)

    results = set()

    def slot(number):
        results.add(number)  # pragma: no cover

    async with qtrio.open_emissions_nursery() as emissions_nursery:
        signal_host = SignalHost()

        emissions_nursery_connect_maybe_async(
            is_async=is_async,
            nursery=emissions_nursery,
            signal=signal_host.signal,
            slot=slot,
        )

    for i in range(5):
        signal_host.signal.emit(i)

    await trio.testing.wait_all_tasks_blocked(cushion=0.01)

    assert results == set()


async def test_emissions_nursery_cancellation_cancels_callbacks():
    """Callbacks are cancelled when the nursery is cancelled."""

    class SignalHost(QtCore.QObject):
        signal = QtCore.Signal(int)

    event = trio.Event()
    results = set()
    waiting = set()

    async def slot(number):
        try:
            waiting.add(number)

            if len(waiting) == 5:
                event.set()

            while True:
                await trio.sleep(1)
        except trio.Cancelled:
            results.add(number)
            raise

    async with qtrio.open_emissions_nursery() as emissions_nursery:
        signal_host = SignalHost()

        emissions_nursery.connect(signal_host.signal, slot)

        for i in range(5):
            signal_host.signal.emit(i)

        await event.wait()
        emissions_nursery.nursery.cancel_scope.cancel()

    assert results == {0, 1, 2, 3, 4}


async def test_emissions_nursery_receives_exceptions(is_async):
    """Callbacks that raise exceptions will feed them out to the nursery."""

    class SignalHost(QtCore.QObject):
        signal = QtCore.Signal()

    class LocalUniqueException(Exception):
        pass

    def slot():
        raise LocalUniqueException()

    with pytest.raises(LocalUniqueException):
        async with qtrio.open_emissions_nursery() as emissions_nursery:
            signal_host = SignalHost()

            emissions_nursery_connect_maybe_async(
                is_async=is_async,
                nursery=emissions_nursery,
                signal=signal_host.signal,
                slot=slot,
            )

            signal_host.signal.emit()


async def test_emissions_nursery_waits_for_until_signal():
    """Emissions nursery waits to exit until `until` signal is emitted."""

    class SignalHost(QtCore.QObject):
        signal = QtCore.Signal()

    results = []

    signal_host = SignalHost()

    async def emit_later():
        results.append(1)
        await trio.testing.wait_all_tasks_blocked(cushion=0.01)
        results.append(2)
        signal_host.signal.emit()

    async with trio.open_nursery() as nursery:
        async with qtrio.open_emissions_nursery(until=signal_host.signal):
            nursery.start_soon(emit_later)
            results.append(0)

        results.append(3)

    assert results == [0, 1, 2, 3]


async def test_emissions_nursery_wraps(is_async):
    """Emissions nursery wraps callbacks as requested."""

    class SignalHost(QtCore.QObject):
        signal = QtCore.Signal()

    class LocalUniqueException(Exception):
        pass

    result: qtrio.Outcomes

    event = trio.Event()
    signal_host = SignalHost()

    async def wrapper(asyncfn, *args):
        nonlocal result

        try:
            await asyncfn(*args)
        except Exception as e:
            result = outcome.Error(e)
            event.set()

    def slot():
        raise LocalUniqueException()

    async with qtrio.open_emissions_nursery(wrapper=wrapper) as emissions_nursery:
        emissions_nursery_connect_maybe_async(
            is_async=is_async,
            nursery=emissions_nursery,
            signal=signal_host.signal,
            slot=slot,
        )

        signal_host.signal.emit()
        await event.wait()

    with pytest.raises(LocalUniqueException):
        result.unwrap()


def test_run_without_executing_application(testdir):
    """Running without executing the application...  doesn't."""

    """Exiting enter_emissions_channel() closes send and receive channels on exit."""
    test_file = r"""
    import qtrio


    def test():
        ran = False

        async def async_fn():
            nonlocal ran
            ran = True

        runner = qtrio.Runner()
        runner.run(async_fn=async_fn, execute_application=False)

        assert not ran
    """

    testdir.makepyfile(test_file)

    result = testdir.runpytest_subprocess(timeout=timeout)
    result.assert_outcomes(passed=1)


def test_execute_manually(testdir):
    """Executing manually works."""

    test_file = r"""
    import qtrio


    def test():
        ran = False

        async def async_fn():
            nonlocal ran
            ran = True

        runner = qtrio.Runner()
        runner.run(async_fn=async_fn, execute_application=False)

        assert not ran

        runner.application.exec_()

        assert ran
    """

    testdir.makepyfile(test_file)

    result = testdir.runpytest_subprocess(timeout=timeout)
    result.assert_outcomes(passed=1)


def test_not_quitting_application_does_not(testdir):
    """Not quitting the application doesn't quit."""

    test_file = r"""
    from qtpy import QtCore
    import qtrio


    def test(qapp):
        results = []

        async def async_fn():
            pass

        def cycle():
            if runner._done and 'done' not in results:
                results.append('done')

                timer.stop()
                runner.application.quit()

        def about_to_quit():
            results.append('about to quit')

        timer = QtCore.QTimer()
        timer.setInterval(10)
        timer.timeout.connect(cycle)
        timer.start()

        runner = qtrio.Runner(application=qapp, quit_application=False)
        runner.application.aboutToQuit.connect(about_to_quit)
        runner.run(async_fn=async_fn)

        assert results == ['done', 'about to quit']
    """

    testdir.makepyfile(test_file)

    result = testdir.runpytest_subprocess(timeout=timeout)
    result.assert_outcomes(passed=1)<|MERGE_RESOLUTION|>--- conflicted
+++ resolved
@@ -617,13 +617,9 @@
     result = testdir.runpytest()
     result.assert_outcomes(failed=1)
     result.stdout.fnmatch_lines(
-<<<<<<< HEAD
         lines2=[
-            "*test_failed_hosted_trio_prints_exception.UniqueLocalException: with a message*"
+            "*test_failed_hosted_trio_exception_on_stdout.UniqueLocalException: with a message*"
         ]
-=======
-        lines2=["E*test_failed_hosted_trio_exception_on_stdout.UniqueLocalException*"],
->>>>>>> dc797aa0
     )
 
 
