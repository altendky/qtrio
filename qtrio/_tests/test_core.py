import threading
import time
import typing

import outcome
import pytest
from qtpy import QtCore
import qtrio
import qtrio._core
import trio
import trio.testing


@pytest.fixture(
    name="emissions_channel",
    params=[
        qtrio._core.open_emissions_channel,
        qtrio.enter_emissions_channel,
    ],
    ids=["qtrio._core.open_emissions_channel", "qtrio.enter_emissions_channel"],
)
def emissions_channel_fixture(request):
    return request.param


def test_reenter_event_triggers_in_main_thread(qapp):
    """Reenter events posted in another thread result in the function being run in the
    main thread.
    """
    result = []

    reenter = qtrio._core.Reenter()

    def post():
        qtrio.register_event_type()
        event = qtrio._core.ReenterEvent(fn=handler)
        qapp.postEvent(reenter, event)

    def handler():
        result.append(threading.get_ident())

    thread = threading.Thread(target=post)
    thread.start()
    thread.join()

    qapp.processEvents()

    assert result == [threading.get_ident()]


timeout = 40


def test_reenter_event_raises_if_type_not_registered(testdir):
    test_file = r"""
    import pytest

    import qtrio
    import qtrio._core

    def test():
        with pytest.raises(
            qtrio.InternalError,
            match="reenter event type must be registered",
        ):
            qtrio._core.ReenterEvent(fn=lambda: None)
    """
    testdir.makepyfile(test_file)

    result = testdir.runpytest_subprocess(timeout=timeout)
    result.assert_outcomes(passed=1)


def test_run_returns_value(testdir):
    """:func:`qtrio.run()` returns the result of the passed async function."""

    test_file = r"""
    import outcome

    import qtrio

    def test():
        async def main():
            return 29

        result = qtrio.run(main)

        assert result == 29
    """
    testdir.makepyfile(test_file)

    result = testdir.runpytest_subprocess(timeout=timeout)
    result.assert_outcomes(passed=1)


def test_run_passes_args(testdir):
    """:func:`qtrio.run()` passes *args to async function."""

    test_file = r"""
    import outcome

    import qtrio

    def test():
        result = []
        
        async def main(arg1, arg2):
            result.append(arg1)
            result.append(arg2)

        qtrio.run(main, 27, 32)

        assert result == [27, 32]
    """
    testdir.makepyfile(test_file)

    result = testdir.runpytest_subprocess(timeout=timeout)
    result.assert_outcomes(passed=1)


def test_qt_last_window_closed_does_not_quit_qt_or_cancel_trio(testdir):
    """When the last Qt window is closed, application and Trio both continue."""

    test_file = r"""
    import outcome
    from qtpy import QtCore
    import trio

    import qtrio


    def test():
        async def main():
            counter = 0

            def f():
                nonlocal counter
                application.lastWindowClosed.emit()
                counter = 1

            application = QtCore.QCoreApplication.instance()
            QtCore.QTimer.singleShot(100, f)

            while True:
                await trio.sleep(0.1)
                if counter == 1:
                    counter += 1
                elif counter > 1:
                    return counter

        result = qtrio.run(async_fn=main)

        assert result == 2
    """
    testdir.makepyfile(test_file)

    result = testdir.runpytest_subprocess(timeout=timeout)
    result.assert_outcomes(passed=1)


def test_qt_quit_cancels_trio_with_custom_application(testdir):
    """When a passed Qt application exits the main Trio function is cancelled."""

    test_file = r"""
    import outcome
    from qtpy import QtCore
    from qtpy import QtWidgets
    import trio

    import qtrio


    def test():
        async def main():
            QtCore.QTimer.singleShot(
                100,
                QtCore.QCoreApplication.instance().lastWindowClosed.emit,
            )

            while True:
                await trio.sleep(1)

        runner = qtrio.Runner(application=QtWidgets.QApplication([]))
        outcomes = runner.run(async_fn=main)

        assert outcomes.trio.value == None
    """
    testdir.makepyfile(test_file)

    result = testdir.runpytest_subprocess(timeout=timeout)
    result.assert_outcomes(passed=1)


def test_run_passes_internal_too_slow_error(testdir):
    """The async function run by :func:`qtrio.run` is executed in the Qt host thread."""

    test_file = r"""
    import math
    import pytest

    import qtrio
    import trio


    def test():
        async def main():
            with trio.fail_after(0):
                await trio.sleep(math.inf)

        with pytest.raises(trio.TooSlowError):
            qtrio.run(main)
    """
    testdir.makepyfile(test_file)

    result = testdir.runpytest_subprocess(timeout=timeout)
    result.assert_outcomes(passed=1)


def test_run_runs_in_main_thread(testdir):
    """The async function run by :func:`qtrio.run` is executed in the Qt host thread."""

    test_file = r"""
    import threading

    import qtrio


    def test():
        async def main():
            return threading.get_ident()

        result = qtrio.run(main)

        assert result == threading.get_ident()
    """
    testdir.makepyfile(test_file)

    result = testdir.runpytest_subprocess(timeout=timeout)
    result.assert_outcomes(passed=1)


def test_runner_runs_in_main_thread(testdir):
    """A directly used :class:`qtrio.Runner` runs the async function in the Qt host
    thread.
    """
    test_file = r"""
    import threading

    import qtrio


    def test():
        async def main():
            return threading.get_ident()

        runner = qtrio.Runner()
        outcomes = runner.run(main)

        assert outcomes.trio.value == threading.get_ident()
    """
    testdir.makepyfile(test_file)

    result = testdir.runpytest_subprocess(timeout=timeout)
    result.assert_outcomes(passed=1)


def test_done_callback_runs_in_main_thread(testdir):
    """The done callback run by the Trio guest when finished is run in the Qt host
    thread.
    """
    test_file = r"""
    import threading

    import qtrio


    def test():
        result = {}

        async def main():
            pass

        def done_callback(outcomes):
            result['thread_id'] = threading.get_ident()

        qtrio.run(async_fn=main, done_callback=done_callback)

        assert result['thread_id'] == threading.get_ident()
    """
    testdir.makepyfile(test_file)

    result = testdir.runpytest_subprocess(timeout=timeout)
    result.assert_outcomes(passed=1)


def test_done_callback_gets_outcomes(testdir):
    """The done callback is passed the outcomes with the Trio entry filled."""
    test_file = r"""
    import outcome

    import qtrio


    def test():
        result = {}

        async def main():
            return 93

        def done_callback(outcomes):
            result['outcomes'] = outcomes

        qtrio.run(async_fn=main, done_callback=done_callback)

        assert result['outcomes'] == qtrio.Outcomes(
            qt=None,
            trio=outcome.Value(93),
        )
    """
    testdir.makepyfile(test_file)

    result = testdir.runpytest_subprocess(timeout=timeout)
    result.assert_outcomes(passed=1)


def test_out_of_hints_raises(testdir):
    """If there are no available Qt event types remaining
    EventTypeRegistrationFailedError is raised when requesting a type without any
    specific requested value.
    """
    test_file = r"""
    import pytest
    from qtpy import QtCore
    import qtrio


    def test():
        while QtCore.QEvent.registerEventType() != -1:
            # use up all the event types
            pass

        with pytest.raises(qtrio.EventTypeRegistrationFailedError):
            qtrio.register_event_type()
    """
    testdir.makepyfile(test_file)

    result = testdir.runpytest_subprocess(timeout=timeout)
    result.assert_outcomes(passed=1)


def test_out_of_hints_raises_for_requested(testdir):
    """If there are no available Qt event types remaining
    EventTypeRegistrationFailedError is raised when requesting a type with a specific
    requested value.
    """
    test_file = r"""
    import pytest
    from qtpy import QtCore
    import qtrio


    def test():
        while QtCore.QEvent.registerEventType() != -1:
            # use up all the event types
            pass

        with pytest.raises(qtrio.EventTypeRegistrationFailedError):
            qtrio.register_requested_event_type(QtCore.QEvent.User)
    """
    testdir.makepyfile(test_file)

    result = testdir.runpytest_subprocess(timeout=timeout)
    result.assert_outcomes(passed=1)


def test_out_of_hints_raises_when_requesting_already_used_type(testdir):
    """An error is raised when a request is made to register an already used event
    type.
    """
    test_file = r"""
    import pytest
    from qtpy import QtCore
    import qtrio


    def test():
        already_used = QtCore.QEvent.registerEventType()

        with pytest.raises(qtrio.RequestedEventTypeUnavailableError):
            qtrio.register_requested_event_type(already_used)
    """
    testdir.makepyfile(test_file)

    result = testdir.runpytest_subprocess(timeout=timeout)
    result.assert_outcomes(passed=1)


def test_requesting_available_event_type_succeeds(testdir):
    """Requesting an available event type succeeds."""
    test_file = r"""
    from qtpy import QtCore
    import qtrio


    def test():
        qtrio.register_requested_event_type(QtCore.QEvent.User)

        assert qtrio.registered_event_type() == QtCore.QEvent.User
    """
    testdir.makepyfile(test_file)

    result = testdir.runpytest_subprocess(timeout=timeout)
    result.assert_outcomes(passed=1)


def test_registering_event_type_when_already_registered(testdir):
    """Requesting an available event type succeeds."""
    test_file = r"""
    import pytest
    import qtrio


    def test():
        qtrio.register_event_type()

        with pytest.raises(qtrio.EventTypeAlreadyRegisteredError):
            qtrio.register_event_type()
    """
    testdir.makepyfile(test_file)

    result = testdir.runpytest_subprocess(timeout=timeout)
    result.assert_outcomes(passed=1)


def test_registering_requested_event_type_when_already_registered(testdir):
    """Requesting an available event type succeeds."""
    test_file = r"""
    import pytest
    import qtrio


    def test():
        qtrio.register_event_type()

        with pytest.raises(qtrio.EventTypeAlreadyRegisteredError):
            qtrio.register_requested_event_type(qtrio.registered_event_type())
    """
    testdir.makepyfile(test_file)

    result = testdir.runpytest_subprocess(timeout=timeout)
    result.assert_outcomes(passed=1)


async def test_wait_signal_waits():
    """wait_signal() waits for the signal."""

    timer = QtCore.QTimer()
    timer.setSingleShot(True)

    start = time.monotonic()

    timer.start(100)

    await qtrio._core.wait_signal(timer.timeout)

    end = time.monotonic()

    assert end - start > 0.090


async def test_wait_signal_returns_the_value():
    """wait_signal() waits for the signal."""

    class MyQObject(QtCore.QObject):
        signal = QtCore.Signal(int)

    async def emit(signal, value):
        signal.emit(value)

    instance = MyQObject()

    async with trio.open_nursery() as nursery:
        nursery.start_soon(emit, instance.signal, 17)
        result = await qtrio._core.wait_signal(instance.signal)

    assert result == (17,)


async def test_wait_signal_context_waits():
    """wait_signal_context() waits for the signal."""

    timer = QtCore.QTimer()
    timer.setSingleShot(True)

    async with qtrio._core.wait_signal_context(signal=timer.timeout):
        start = time.monotonic()
        timer.start(100)

    end = time.monotonic()

    assert end - start > 0.090


def test_outcomes_unwrap_none():
    """Unwrapping an empty Outcomes raises NoOutcomesError."""
    this_outcome = qtrio.Outcomes()

    with pytest.raises(qtrio.NoOutcomesError):
        this_outcome.unwrap()


def test_outcomes_unwrap_returns_trio_value_over_qt_none():
    """Unwrapping an Outcomes prioritizes a Trio value over a Qt None."""
    this_outcome = qtrio.Outcomes(trio=outcome.Value(3))
    result = this_outcome.unwrap()

    assert result == 3


def test_outcomes_unwrap_returns_trio_value_over_qt_value():
    """Unwrapping an Outcomes prioritizes a Trio value over a Qt value."""
    this_outcome = qtrio.Outcomes(qt=outcome.Value(2), trio=outcome.Value(3))
    result = this_outcome.unwrap()

    assert result == 3


def test_outcomes_unwrap_raises_trio_error_over_qt_none():
    """Unwrapping an Outcomes prioritizes a Trio error over a Qt None."""

    class LocalUniqueException(Exception):
        pass

    this_outcome = qtrio.Outcomes(trio=outcome.Error(LocalUniqueException()))
    with pytest.raises(LocalUniqueException):
        this_outcome.unwrap()


def test_outcomes_unwrap_raises_trio_error_over_qt_value():
    """Unwrapping an Outcomes prioritizes a Trio error over a Qt value."""

    class LocalUniqueException(Exception):
        pass

    this_outcome = qtrio.Outcomes(
        qt=outcome.Value(9),
        trio=outcome.Error(LocalUniqueException()),
    )

    with pytest.raises(LocalUniqueException):
        this_outcome.unwrap()


def test_outcomes_unwrap_raises_trio_error_over_qt_error():
    """Unwrapping an Outcomes prioritizes a Trio error over a Qt error."""

    class LocalUniqueException(Exception):
        pass

    class AnotherUniqueException(Exception):
        pass

    this_outcome = qtrio.Outcomes(
        qt=outcome.Error(AnotherUniqueException()),
        trio=outcome.Error(LocalUniqueException()),
    )

    with pytest.raises(LocalUniqueException):
        this_outcome.unwrap()


def test_outcomes_unwrap_returns_qt_value_over_trio_none():
    """Unwrapping an Outcomes prioritizes a Qt value over a Trio None."""
    this_outcome = qtrio.Outcomes(qt=outcome.Value(3))
    result = this_outcome.unwrap()

    assert result == 3


def test_outcomes_unwrap_raises_qt_error_over_trio_none():
    """Unwrapping an Outcomes prioritizes a Qt error over a Trio None."""

    class LocalUniqueException(Exception):
        pass

    this_outcome = qtrio.Outcomes(qt=outcome.Error(LocalUniqueException()))
    with pytest.raises(LocalUniqueException):
        this_outcome.unwrap()


def test_outcomes_unwrap_raises_qt_error_over_trio_value():
    """Unwrapping an Outcomes prioritizes a Qt error over a Trio value."""

    class LocalUniqueException(Exception):
        pass

    this_outcome = qtrio.Outcomes(
        qt=outcome.Error(LocalUniqueException()),
        trio=outcome.Value(8),
    )

    with pytest.raises(LocalUniqueException):
        this_outcome.unwrap()


def test_outcome_from_application_return_code_value():
    """Zero return code results in outcome.Value."""
    result = qtrio._core.outcome_from_application_return_code(return_code=0)

    assert result == outcome.Value(0)


def test_outcome_from_application_return_code_error():
    """Non-zero return code result in outcome.Error"""
    result = qtrio._core.outcome_from_application_return_code(return_code=-1)

    assert result == outcome.Error(qtrio.ReturnCodeError(-1))


def test_failed_hosted_trio_exception_on_stdout(testdir):
    """Except is printed when main Trio function raises."""

    test_file = r"""
    from qtpy import QtCore
    import qtrio


    class UniqueLocalException(Exception):
        pass


    async def test():
        raise UniqueLocalException("with a message")
    """
    testdir.makepyfile(test_file)

    result = testdir.runpytest()
    result.assert_outcomes(failed=1)
    result.stdout.fnmatch_lines(
        lines2=[
            "*test_failed_hosted_trio_exception_on_stdout.UniqueLocalException: with a message*"
        ]
    )


def test_emissions_equal():
    """:class:`Emission` objects created from the same :class:`QtCore.Signal` instance
    and args are equal even if the attributes are different instances.
    """

    class C(QtCore.QObject):
        signal = QtCore.Signal()

    instance = C()

    assert qtrio._core.Emission(
        signal=instance.signal, args=(13,)
    ) == qtrio._core.Emission(signal=instance.signal, args=(13,))


def test_emissions_unequal_by_signal():
    """:class:`Emission` objects with the same arguments but different signals are
    unequal.
    """

    class C(QtCore.QObject):
        signal_a = QtCore.Signal()
        signal_b = QtCore.Signal()

    instance = C()

    assert qtrio._core.Emission(
        signal=instance.signal_a, args=(13,)
    ) != qtrio._core.Emission(signal=instance.signal_b, args=(13,))


def test_emissions_unequal_by_instance():
    """:class:`Emission` objects with the same signal but on different instances are
    unequal.
    """

    class C(QtCore.QObject):
        signal = QtCore.Signal()

    instance_a = C()
    instance_b = C()

    assert qtrio._core.Emission(
        signal=instance_a.signal, args=(13,)
    ) != qtrio._core.Emission(signal=instance_b.signal, args=(13,))


def test_emissions_unequal_by_type():
    """:class:`Emission` objects are not equal to integers"""

    class C(QtCore.QObject):
        signal = QtCore.Signal()

    instance = C()

    assert qtrio._core.Emission(signal=instance.signal, args=(13,)) != 13


def test_emissions_unequal_by_args():
    """:class:`Emission` objects with the same signal but different arguments are
    unequal.
    """

    class C(QtCore.QObject):
        signal = QtCore.Signal()

    instance = C()

    assert qtrio._core.Emission(
        signal=instance.signal, args=(13,)
    ) != qtrio._core.Emission(signal=instance.signal, args=(14,))


async def test_emissions_channel_iterates_one(emissions_channel):
    """Emissions channel yields one emission as expected."""

    class MyQObject(QtCore.QObject):
        signal = QtCore.Signal(int)

    instance = MyQObject()

    async with emissions_channel(signals=[instance.signal]) as emissions:
        instance.signal.emit(93)
        await trio.testing.wait_all_tasks_blocked(cushion=0.01)
        await emissions.aclose()

        async with emissions.channel:
            emissions = [result async for result in emissions.channel]

    assert emissions == [qtrio._core.Emission(signal=instance.signal, args=(93,))]


async def test_emissions_channel_iterates_three(emissions_channel):
    """Emissions channel yields three emissions as expected."""

    class MyQObject(QtCore.QObject):
        signal = QtCore.Signal(int)

    instance = MyQObject()

    async with emissions_channel(signals=[instance.signal]) as emissions:
        for v in [93, 56, 27]:
            instance.signal.emit(v)
            await trio.testing.wait_all_tasks_blocked(cushion=0.01)
        await emissions.aclose()

        async with emissions.channel:
            emissions = [result async for result in emissions.channel]

    assert emissions == [
        qtrio._core.Emission(signal=instance.signal, args=(v,)) for v in [93, 56, 27]
    ]


async def test_emissions_channel_with_three_receives_first(emissions_channel):
    """Emissions channel yields receives first item when requested."""

    class MyQObject(QtCore.QObject):
        signal = QtCore.Signal(int)

    instance = MyQObject()

    async with emissions_channel(signals=[instance.signal]) as emissions:
        for v in [93, 56, 27]:
            instance.signal.emit(v)
            await trio.testing.wait_all_tasks_blocked(cushion=0.01)
        await emissions.aclose()

        async with emissions.channel:
            emission = await emissions.channel.receive()

    assert emission == qtrio._core.Emission(signal=instance.signal, args=(93,))


async def test_emissions_channel_iterates_in_order(emissions_channel):
    """Emissions channel yields signal emissions in order (pretty probably...)."""

    class MyQObject(QtCore.QObject):
        signal = QtCore.Signal(int)

    instance = MyQObject()
    values = list(range(100))
    results = []

    async with emissions_channel(
        signals=[instance.signal],
        max_buffer_size=len(values),
    ) as emissions:
        for i, v in enumerate(values):
            if i % 2 == 0:
                await trio.testing.wait_all_tasks_blocked(cushion=0.001)

            instance.signal.emit(v)

        await emissions.aclose()

        async with emissions.channel:
            async for emission in emissions.channel:
                [value] = emission.args
                results.append(value)

    assert results == values


async def test_emissions_channel_limited_buffer(emissions_channel):
    """Emissions channel throws away beyond buffer limit."""

    class MyQObject(QtCore.QObject):
        signal = QtCore.Signal(int)

    instance = MyQObject()
    max_buffer_size = 10
    values = list(range(2 * max_buffer_size))
    results = []

    async with emissions_channel(
        signals=[instance.signal],
        max_buffer_size=max_buffer_size,
    ) as emissions:
        for v in values:
            instance.signal.emit(v)

        await emissions.aclose()

        async with emissions.channel:
            async for emission in emissions.channel:
                [value] = emission.args
                results.append(value)

    assert results == values[:max_buffer_size]


async def test_open_emissions_channel_does_not_close_read_channel():
    """Exiting open_emissions_channel() closes send channel and does not close
    read channel on exit.
    """

    class MyQObject(QtCore.QObject):
        signal = QtCore.Signal(int)

    instance = MyQObject()
    max_buffer_size = 10

    async with qtrio._core.open_emissions_channel(
        signals=[instance.signal],
        max_buffer_size=max_buffer_size,
    ) as emissions:
        pass

    with pytest.raises(trio.EndOfChannel):
        emissions.channel.receive_nowait()

    with pytest.raises(trio.ClosedResourceError):
        emissions.send_channel.send_nowait(None)


async def test_enter_emissions_channel_closes_both_channels():
    """Exiting enter_emissions_channel() closes send and receive channels on exit."""

    class MyQObject(QtCore.QObject):
        signal = QtCore.Signal(int)

    instance = MyQObject()
    max_buffer_size = 10

    async with qtrio.enter_emissions_channel(
        signals=[instance.signal],
        max_buffer_size=max_buffer_size,
    ) as emissions:
        pass

    with pytest.raises(trio.ClosedResourceError):
        emissions.channel.receive_nowait()

    with pytest.raises(trio.ClosedResourceError):
        emissions.send_channel.send_nowait(None)


def emissions_nursery_connect_maybe_async(
    is_async: bool,
<<<<<<< HEAD
    nursery: trio.Nursery,
    signal: QtCore.SignalInstance,
=======
    nursery: qtrio.EmissionsNursery,
    signal: qtrio._util.SignalInstance,
>>>>>>> 37ad8423
    slot: typing.Callable[..., object],
) -> None:
    if is_async:

        async def async_slot(*args):
            return slot(*args)

        nursery.connect(signal, async_slot)
    else:
        nursery.connect_sync(signal, slot)


@pytest.fixture(name="is_async", params=[False, True], ids=["sync", "async"])
def is_async_fixture(request):
    yield request.param


async def test_emissions_nursery_runs_callbacks(is_async):
    """Callbacks connected to an emissions nursery get run."""

    class SignalHost(QtCore.QObject):
        signal = QtCore.Signal(int)

    results = set()
    event = trio.Event()

    def slot(number):
        results.add(number)
        if len(results) == 5:
            event.set()

    async with qtrio.open_emissions_nursery() as emissions_nursery:
        signal_host = SignalHost()

        emissions_nursery_connect_maybe_async(
            is_async=is_async,
            nursery=emissions_nursery,
            signal=signal_host.signal,
            slot=slot,
        )

        for i in range(5):
            signal_host.signal.emit(i)

        await event.wait()

    assert results == {0, 1, 2, 3, 4}


async def test_emissions_nursery_disconnects(is_async):
    """Callbacks are disconnected when exiting the context and aren't run for emissions
    after leaving.
    """

    class SignalHost(QtCore.QObject):
        signal = QtCore.Signal(int)

    results = set()

    def slot(number):
        results.add(number)  # pragma: no cover

    async with qtrio.open_emissions_nursery() as emissions_nursery:
        signal_host = SignalHost()

        emissions_nursery_connect_maybe_async(
            is_async=is_async,
            nursery=emissions_nursery,
            signal=signal_host.signal,
            slot=slot,
        )

    for i in range(5):
        signal_host.signal.emit(i)

    await trio.testing.wait_all_tasks_blocked(cushion=0.01)

    assert results == set()


async def test_emissions_nursery_cancellation_cancels_callbacks():
    """Callbacks are cancelled when the nursery is cancelled."""

    class SignalHost(QtCore.QObject):
        signal = QtCore.Signal(int)

    event = trio.Event()
    results = set()
    waiting = set()

    async def slot(number):
        try:
            waiting.add(number)

            if len(waiting) == 5:
                event.set()

            while True:
                await trio.sleep(1)
        except trio.Cancelled:
            results.add(number)
            raise

    async with qtrio.open_emissions_nursery() as emissions_nursery:
        signal_host = SignalHost()

        emissions_nursery.connect(signal_host.signal, slot)

        for i in range(5):
            signal_host.signal.emit(i)

        await event.wait()
        emissions_nursery.nursery.cancel_scope.cancel()

    assert results == {0, 1, 2, 3, 4}


async def test_emissions_nursery_receives_exceptions(is_async):
    """Callbacks that raise exceptions will feed them out to the nursery."""

    class SignalHost(QtCore.QObject):
        signal = QtCore.Signal()

    class LocalUniqueException(Exception):
        pass

    def slot():
        raise LocalUniqueException()

    with pytest.raises(LocalUniqueException):
        async with qtrio.open_emissions_nursery() as emissions_nursery:
            signal_host = SignalHost()

            emissions_nursery_connect_maybe_async(
                is_async=is_async,
                nursery=emissions_nursery,
                signal=signal_host.signal,
                slot=slot,
            )

            signal_host.signal.emit()


async def test_emissions_nursery_waits_for_until_signal():
    """Emissions nursery waits to exit until `until` signal is emitted."""

    class SignalHost(QtCore.QObject):
        signal = QtCore.Signal()

    results = []

    signal_host = SignalHost()

    async def emit_later():
        results.append(1)
        await trio.testing.wait_all_tasks_blocked(cushion=0.01)
        results.append(2)
        signal_host.signal.emit()

    async with trio.open_nursery() as nursery:
        async with qtrio.open_emissions_nursery(until=signal_host.signal):
            nursery.start_soon(emit_later)
            results.append(0)

        results.append(3)

    assert results == [0, 1, 2, 3]


async def test_emissions_nursery_wraps(is_async):
    """Emissions nursery wraps callbacks as requested."""

    class SignalHost(QtCore.QObject):
        signal = QtCore.Signal()

    class LocalUniqueException(Exception):
        pass

    result: outcome.Outcome

    event = trio.Event()
    signal_host = SignalHost()

    async def wrapper(asyncfn, *args):
        nonlocal result

        try:
            await asyncfn(*args)
        except Exception as e:
            result = outcome.Error(e)
            event.set()

    def slot():
        raise LocalUniqueException()

    async with qtrio.open_emissions_nursery(wrapper=wrapper) as emissions_nursery:
        emissions_nursery_connect_maybe_async(
            is_async=is_async,
            nursery=emissions_nursery,
            signal=signal_host.signal,
            slot=slot,
        )

        signal_host.signal.emit()
        await event.wait()

    with pytest.raises(LocalUniqueException):
        result.unwrap()


def test_run_without_executing_application(testdir):
    """Running without executing the application...  doesn't."""

    """Exiting enter_emissions_channel() closes send and receive channels on exit."""
    test_file = r"""
    import qtrio


    def test():
        ran = False

        async def async_fn():
            nonlocal ran
            ran = True

        runner = qtrio.Runner()
        runner.run(async_fn=async_fn, execute_application=False)

        assert not ran
    """

    testdir.makepyfile(test_file)

    result = testdir.runpytest_subprocess(timeout=timeout)
    result.assert_outcomes(passed=1)


def test_execute_manually(testdir):
    """Executing manually works."""

    test_file = r"""
    import qtrio


    def test():
        ran = False

        async def async_fn():
            nonlocal ran
            ran = True

        runner = qtrio.Runner()
        runner.run(async_fn=async_fn, execute_application=False)

        assert not ran

        runner.application.exec_()

        assert ran
    """

    testdir.makepyfile(test_file)

    result = testdir.runpytest_subprocess(timeout=timeout)
    result.assert_outcomes(passed=1)


def test_not_quitting_application_does_not(testdir):
    """Not quitting the application doesn't quit."""

    test_file = r"""
    from qtpy import QtCore
    import qtrio


    def test(qapp):
        results = []

        async def async_fn():
            pass

        def cycle():
            if runner._done and 'done' not in results:
                results.append('done')

                timer.stop()
                runner.application.quit()

        def about_to_quit():
            results.append('about to quit')

        timer = QtCore.QTimer()
        timer.setInterval(10)
        timer.timeout.connect(cycle)
        timer.start()

        runner = qtrio.Runner(application=qapp, quit_application=False)
        runner.application.aboutToQuit.connect(about_to_quit)
        runner.run(async_fn=async_fn)

        assert results == ['done', 'about to quit']
    """

    testdir.makepyfile(test_file)

    result = testdir.runpytest_subprocess(timeout=timeout)
    result.assert_outcomes(passed=1)<|MERGE_RESOLUTION|>--- conflicted
+++ resolved
@@ -883,13 +883,8 @@
 
 def emissions_nursery_connect_maybe_async(
     is_async: bool,
-<<<<<<< HEAD
-    nursery: trio.Nursery,
+    nursery: qtrio.EmissionsNursery,
     signal: QtCore.SignalInstance,
-=======
-    nursery: qtrio.EmissionsNursery,
-    signal: qtrio._util.SignalInstance,
->>>>>>> 37ad8423
     slot: typing.Callable[..., object],
 ) -> None:
     if is_async:
