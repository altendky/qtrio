--- conflicted
+++ resolved
@@ -119,14 +119,4 @@
     """
 
     # https://github.com/sphinx-doc/sphinx/issues/7493
-<<<<<<< HEAD
-    __module__ = "qtrio"
-
-
-class FileSelectionFailedError(QTrioException):
-    """Raised when a request to select a file fails."""
-
-    # https://github.com/sphinx-doc/sphinx/issues/7493
-=======
->>>>>>> 31f474d6
     __module__ = "qtrio"