--- conflicted
+++ resolved
@@ -75,9 +75,6 @@
 
 
 class RunnerTimedOutError(QTrioException):
-<<<<<<< HEAD
-    """Raised when a :class:`qtrio.Runner` times out the run."""
-=======
     """Raised when a :class:`qtrio.Runner` times out the run."""
 
 
@@ -88,5 +85,4 @@
 class DialogNotActiveError(QTrioException):
     """Raised when attempting to interact with a dialog while it is not actually
     available.
-    """
->>>>>>> 7194def7
+    """