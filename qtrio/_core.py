--- conflicted
+++ resolved
@@ -156,13 +156,9 @@
     emission will be converted to a :class:`qtrio.Emission` object.
 
     Args:
-<<<<<<< HEAD
         signals: A collection of signals which will be monitored for emissions.
-=======
-        signals: A collection of signals from which :class:`Emission`s will be created.
         max_buffer_size: When the number of unhandled emissions in the channel reaches
             this limit then additional emissions will be thrown out the window.
->>>>>>> 1cb3edf7
     """
 
     # Infinite buffer because I don't think there's any use in storing the emission
