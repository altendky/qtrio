<<<<<<< HEAD
import contextlib
import functools
=======
"""The module holding the core features of QTrio.

Attributes:
    REENTER_EVENT_HINT: The registered event type hint for our reenter events.
    REENTER_EVENT: The QtCore.QEvent.Type enumerator for our reenter events.
"""

>>>>>>> cd8f3446
import sys
import traceback
import typing

import async_generator
import attr
import outcome
from qtpy import QtCore
from qtpy import QtGui
from qtpy import QtWidgets
import trio

import qtrio
import qtrio._qt


# https://github.com/spyder-ide/qtpy/pull/214
import qtpy

if qtpy.API in qtpy.PYQT5_API and not hasattr(QtCore, "SignalInstance"):
    SignalInstance = QtCore.pyqtBoundSignal
else:
    SignalInstance = QtCore.SignalInstance
del qtpy


REENTER_EVENT_HINT: int = QtCore.QEvent.registerEventType()
if REENTER_EVENT_HINT == -1:
    message = (
        "Failed to register the event hint, either no available hints remain or the"
        + " program is shutting down."
    )
    raise qtrio.RegisterEventTypeError(message)

REENTER_EVENT: QtCore.QEvent.Type = QtCore.QEvent.Type(REENTER_EVENT_HINT)


def create_reenter_event(fn):
    """Create a proper `QtCore.QEvent` for reentering into the Qt host loop."""
    event = QtCore.QEvent(REENTER_EVENT)
    event.fn = fn
    return event


class Reenter(QtCore.QObject):
    """A `QtCore.QObject` for handling reenter events."""

    def event(self, event: QtCore.QEvent) -> bool:
        """Qt calls this when the object receives an event."""
        event.fn()
        return False


async def wait_signal(signal: SignalInstance) -> typing.Tuple[typing.Any, ...]:
    """Block for the next emission of `signal` and return the emitted arguments.

    Args:
        signal: The signal instance to wait for emission of.
    """
    event = trio.Event()
    result = None

    def slot(*args):
        """Receive and store the emitted arguments and set the event so we can continue.

        Args:
            args: The arguments emitted from the signal.
        """
        nonlocal result
        result = args
        event.set()

    connection = signal.connect(slot)

    try:
        await event.wait()
    finally:
        signal.disconnect(connection)

    return result


@attr.s(auto_attribs=True, frozen=True, slots=True)
class Emission:
    """Stores the emission of a signal including the emitted arguments.  Can be
    compared against a signal instance to check the source.

    Note:
        Each time you access a signal such as `a_qobject.some_signal` you get a
        different signal instance object so the `signal` attribute generally will not
        be the same object.  A signal instance is a `QtCore.SignalInstance` in PySide2
        or `QtCore.pyqtBoundSignal` in PyQt5.

    Attributes:
        signal: An instance of the original signal.
        args: A tuple of the arguments emitted by the signal.
    """

    signal: SignalInstance
    args: typing.Tuple[typing.Any, ...]

    def is_from(self, signal: SignalInstance) -> bool:
        """Check if this emission came from `signal`.

        Args:
            signal: The signal instance to check for being the source.
        """

        # TODO: `repr()` here seems really bad.
        return self.signal.signal == signal.signal and repr(self.signal) == repr(signal)


async def emissions(signals: typing.Collection[SignalInstance],):
    """Enable iteration over the emissions of the `signals`.

    Args:
        signals: A collection of signals from which :class:`Emission`s will be yielded
    """

    # Infinite buffer because I don't think there's any use in storing the emission
    # info in a `slot()` stack frame rather than in the memory channel.  Perhaps in the
    # future we can implement a limit beyond which events are thrown away to avoid
    # infinite queueing.
    send_channel, receive_channel = trio.open_memory_channel(max_buffer_size=math.inf)

    async def slot(signal, *args):
        await send_channel.send(Emission(signal=signal, args=args))

    async with trio.open_nursery() as nursery:
        with contextlib.ExitStack() as stack:
            for signal in signals:
                stack.enter_context(
                    qtrio._qt.connection(
                        signal, functools.partial(nursery.start_soon, slot, signal)
                    ),
                )

            async for emission in receive_channel:
                yield emission


@attr.s(auto_attribs=True, frozen=True, slots=True)
class Outcomes:
    """This class holds the :class:`outcomes.Outcome`s of both the Trio and the Qt
    application execution.

    Args:
        qt: The Qt application :class:`outcomes.Outcome`
        trio: The Trio async function :class:`outcomes.Outcome`
    """

    qt: typing.Optional[outcome.Outcome] = None
    trio: typing.Optional[outcome.Outcome] = None

    def unwrap(self):
        """Unwrap either the Trio or Qt outcome.  First, errors are given priority over
        success values.  Second, the Trio outcome gets priority over the Qt outcome.  If
        both are still None a :class:`NoOutcomesError` is raised.
        """

        if self.trio is not None:
            # highest priority to the Trio outcome, if it is an error we are done
            result = self.trio.unwrap()

            # since a Trio result is higher priority, we only care if Qt gave an error
            if self.qt is not None:
                self.qt.unwrap()

            # no Qt error so go ahead and return the Trio result
            return result
        elif self.qt is not None:
            # either it is a value that gets returned or an error that gets raised
            return self.qt.unwrap()

        # neither Trio nor Qt outcomes have been set so we have nothing to unwrap()
        raise qtrio.NoOutcomesError()


def run(async_fn, done_callback=None) -> Outcomes:
    """Run a Trio-flavored async function in guest mode on a Qt host application, and
    return the outcomes.

    Returns:
        The :class:`Outcomes` with both the Trio and Qt outcomes.
    """
    runner = Runner(done_callback=done_callback)
    runner.run(async_fn)

    return runner.outcomes


def outcome_from_application_return_code(return_code: int) -> outcome.Outcome:
    """Create either an :class:`outcome.Value` in the case of a 0 `return_code` or an
    :class:`outcome.Error` with a :class:`ReturnCodeError` otherwise.

    Args:
        return_code: The return code to be processed.
    """

    if return_code == 0:
        return outcome.Value(return_code)

    return outcome.Error(qtrio.ReturnCodeError(return_code))


@attr.s(auto_attribs=True, slots=True)
class Runner:
    """This class helps run Trio in guest mode on a Qt host application.

    Args:

        application: The Qt application object to run as the host.
        quit_application: When true, the builtin :meth:`done_callback` method will quit
            the application when the async function passed to :meth:`run` has completed.
        reenter: The `QObject` instance which will receive the events requesting
            execution of the needed Trio and user code in the host's event loop and
            thread.
        done_callback: The builtin :meth:`done_callback` will be passed to
            :func:`trio.lowlevel.start_guest_run` but will call the callback passed here
            before (maybe) quitting the application.  The :class:`outcome.Outcome` from
            the completion of the async function passed to :meth:`run` will be passed to
            this callback.
    """

    application: QtGui.QGuiApplication = attr.ib(
        factory=lambda: QtWidgets.QApplication(sys.argv),
    )
    quit_application: bool = True

    reenter: Reenter = attr.ib(factory=Reenter)

    done_callback: typing.Optional[typing.Callable[[Outcomes], None]] = attr.ib(
        default=None
    )

    outcomes: Outcomes = attr.ib(factory=Outcomes, init=False)
    cancel_scope: trio.CancelScope = attr.ib(default=None, init=False)

    def run(
        self,
        async_fn: typing.Callable[[], typing.Awaitable[None]],
        *args,
        execute_application: bool = True,
    ) -> outcome.Outcome:
        """Start the guest loop executing `async_fn`.

        Args:
            async_fn: The async function to be run in the Qt host loop by the Trio
                guest.
            args: Arguments to pass when calling `async_fn`.
            execute_application: If True, the Qt application will be executed and this
                call will block until it finishes.

        Returns:
            If `execute_application` is true, an :class:`Outcomes` containing outcomes
            from the Qt application and `async_fn` will be returned.  Otherwise, an
            empty :class:`Outcomes`.
        """
        trio.lowlevel.start_guest_run(
            self.trio_main,
            async_fn,
            args,
            run_sync_soon_threadsafe=self.run_sync_soon_threadsafe,
            done_callback=self.trio_done,
        )

        if execute_application:
            return_code = self.application.exec_()

            self.outcomes = attr.evolve(
                self.outcomes, qt=outcome_from_application_return_code(return_code),
            )

        return self.outcomes

    def run_sync_soon_threadsafe(self, fn: typing.Callable[[], typing.Any]) -> None:
        """Helper for the Trio guest to execute a sync function in the Qt host
        thread when called from the Trio guest thread.  This call will not block waiting
        for completion of `fn` nor will it return the result of calling `fn`.

        Args:
            fn: A no parameter callable.
        """
        event = create_reenter_event(fn=fn)
        self.application.postEvent(self.reenter, event)

    async def trio_main(
        self,
        async_fn: typing.Callable[[], typing.Awaitable[None]],
        args: typing.Tuple[typing.Any, ...],
    ) -> None:
        """Will be run as the main async function by the Trio guest.  It creates a
        cancellation scope to be cancelled when `QtGui.QGuiApplication.lastWindowClosed`
        is emitted.  Within this scope the application's `async_fn` will be run and
        passed `args`.

        Args:
            async_fn: The application's main async function to be run by Trio in the Qt
                host's thread.
            args: Positional arguments to be passed to `async_fn`
        """
        with trio.CancelScope() as self.cancel_scope:
            with qtrio._qt.connection(
                signal=self.application.lastWindowClosed, slot=self.cancel_scope.cancel,
            ):
                return await async_fn(*args)

    def trio_done(self, run_outcome: outcome.Outcome) -> None:
        """Will be called after the Trio guest run has finished.  This allows collection
        of the :class:`outcome.Outcome` and execution of any application provided done
        callback.  Finally, if `quit_application` was set when creating the instance
        then the Qt application will be requested to quit().

        Actions such as outputting error information or unwrapping the outcomes need
        to be further considered.
        """
        self.outcomes = attr.evolve(self.outcomes, trio=run_outcome)

        # TODO: should stuff be reported here?  configurable by caller?
        print("---", repr(run_outcome))
        if isinstance(run_outcome, outcome.Error):
            exc = run_outcome.error
            traceback.print_exception(type(exc), exc, exc.__traceback__)

        if self.done_callback is not None:
            self.done_callback(self.outcomes)

        if self.quit_application:
            self.application.quit()


def signal_event(signal: SignalInstance) -> trio.Event:
    """Create a :class:`trio.Event` which will be set when the signal is emitted.

    Note:
        The arguments emitted through the signal are not captured.

    Warning:
        This may just be a vestige of early exploration and may be removed.

    Args:
        signal: A signal instance to be connected to the returned :class:`trio.Event`.

    Returns:
        A :class:`trio.Event` that will be set when the signal is emitted.
    """
    # TODO: does this leave these pairs laying around uncollectable?
    event = trio.Event()

    def event_set(*args):
        event.set()

    signal.connect(event_set)
    return event


@async_generator.asynccontextmanager
async def signal_event_manager(signal: SignalInstance) -> None:
    """A context manager that will block on exit until the signal is emitted.

    Warning:
        This may just be a vestige of early exploration and may be removed.

    Args:
         signal: The signal to wait for when exiting.
    """
    event = signal_event(signal)
    yield event
    await event.wait()<|MERGE_RESOLUTION|>--- conflicted
+++ resolved
@@ -1,7 +1,3 @@
-<<<<<<< HEAD
-import contextlib
-import functools
-=======
 """The module holding the core features of QTrio.
 
 Attributes:
@@ -9,7 +5,8 @@
     REENTER_EVENT: The QtCore.QEvent.Type enumerator for our reenter events.
 """
 
->>>>>>> cd8f3446
+import contextlib
+import functools
 import sys
 import traceback
 import typing
