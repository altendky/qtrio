--- conflicted
+++ resolved
@@ -12,14 +12,7 @@
 import async_generator
 import attr
 import outcome
-<<<<<<< HEAD
-import qtpy
-from qtpy import QtCore
-from qtpy import QtGui
-from qtpy import QtWidgets
-=======
 import qts
->>>>>>> bdbd0261
 import trio
 import trio.abc
 
