--- conflicted
+++ resolved
@@ -206,11 +206,7 @@
     channel: trio.MemoryReceiveChannel
     """A memory receive channel to be fed by signal emissions."""
     send_channel: trio.MemorySendChannel
-<<<<<<< HEAD
-=======
     """A memory send channel collecting signal emissions."""
->>>>>>> 10423dd4
-
     async def aclose(self) -> None:
         """Asynchronously close the send channel when signal emissions are no longer of
         interest.
