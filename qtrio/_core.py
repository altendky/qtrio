--- conflicted
+++ resolved
@@ -12,14 +12,7 @@
 import async_generator
 import attr
 import outcome
-<<<<<<< HEAD
-import qtpy
-from qtpy import QtCore
-from qtpy import QtGui
-from qtpy import QtWidgets
-=======
-
->>>>>>> b8b57ace
+import qts
 import trio
 import trio.abc
 
@@ -69,9 +62,9 @@
 
     # assign to the global
     # TODO: https://bugreports.qt.io/browse/PYSIDE-1347
-    if qtpy.PYQT5:
+    if qts.is_pyqt_5_wrapper:
         _reenter_event_type = QtCore.QEvent.Type(event_hint)
-    elif qtpy.PYSIDE2:
+    elif qts.is_pyside_5_wrapper:
         _reenter_event_type = typing.cast(
             typing.Callable[[int], QtCore.QEvent.Type], QtCore.QEvent.Type
         )(event_hint)
@@ -105,9 +98,9 @@
         raise qtrio.EventTypeAlreadyRegisteredError()
 
     # TODO: https://bugreports.qt.io/browse/PYSIDE-1468
-    if qtpy.PYQT5:
+    if qts.is_pyqt_5_wrapper:
         event_hint = QtCore.QEvent.registerEventType(requested_value)
-    elif qtpy.PYSIDE2:
+    elif qts.is_pyside_5_wrapper:
         event_hint = typing.cast(
             typing.Callable[[typing.Union[int, QtCore.QEvent.Type]], int],
             QtCore.QEvent.registerEventType,
@@ -126,9 +119,9 @@
 
     # assign to the global
     # TODO: https://bugreports.qt.io/browse/PYSIDE-1347
-    if qtpy.PYQT5:
+    if qts.is_pyqt_5_wrapper:
         _reenter_event_type = QtCore.QEvent.Type(event_hint)
-    elif qtpy.PYSIDE2:
+    elif qts.is_pyside_5_wrapper:
         _reenter_event_type = typing.cast(
             typing.Callable[[int], QtCore.QEvent.Type], QtCore.QEvent.Type
         )(event_hint)
@@ -138,37 +131,7 @@
         )
 
 
-<<<<<<< HEAD
-class ReenterEvent(QtCore.QEvent):
-    """A proper ``ReenterEvent`` for reentering into the Qt host loop."""
-
-    def __init__(self, fn: typing.Callable[[], object]):
-        if _reenter_event_type is None:
-            message = (
-                "The reenter event type must be registered before creating a reenter"
-                " event."
-            )
-            raise qtrio.InternalError(message)
-
-        super().__init__(_reenter_event_type)
-        self.fn = fn
-
-
-class Reenter(QtCore.QObject):
-    """A ``QtCore.QObject`` for handling reenter events."""
-
-    def event(self, event: QtCore.QEvent) -> bool:
-        """Qt calls this when the object receives an event."""
-
-        reenter_event = typing.cast(Reenter, event)
-        reenter_event.fn()
-        return False
-
-
-async def wait_signal(signal: QtCore.SignalInstance) -> typing.Tuple[object, ...]:
-=======
 async def wait_signal(signal: "QtCore.SignalInstance") -> typing.Tuple[object, ...]:
->>>>>>> b8b57ace
     """Block for the next emission of ``signal`` and return the emitted arguments.
 
     Warning:
@@ -214,20 +177,12 @@
         PySide2 or ``QtCore.pyqtBoundSignal`` in PyQt5.
     """
 
-<<<<<<< HEAD
-    signal: QtCore.SignalInstance
-=======
     signal: "QtCore.SignalInstance"
->>>>>>> b8b57ace
     """An instance of the original signal."""
     args: typing.Tuple[object, ...]
     """A tuple of the arguments emitted by the signal."""
 
-<<<<<<< HEAD
-    def is_from(self, signal: QtCore.SignalInstance) -> bool:
-=======
     def is_from(self, signal: "QtCore.SignalInstance") -> bool:
->>>>>>> b8b57ace
         """Check if this emission came from ``signal``.
 
         Args:
@@ -253,11 +208,7 @@
 
 @attr.s(auto_attribs=True, frozen=True)
 class EmissionsChannelSlot:
-<<<<<<< HEAD
-    internal_signal: QtCore.SignalInstance
-=======
     internal_signal: "QtCore.SignalInstance"
->>>>>>> b8b57ace
     send_channel: trio.MemorySendChannel
 
     def slot(
@@ -294,11 +245,7 @@
 
 @async_generator.asynccontextmanager
 async def open_emissions_channel(
-<<<<<<< HEAD
-    signals: typing.Collection[QtCore.SignalInstance],
-=======
     signals: typing.Collection["QtCore.SignalInstance"],
->>>>>>> b8b57ace
     max_buffer_size: typing.Union[int, float] = math.inf,
 ) -> typing.AsyncGenerator[Emissions, None]:
     """Create a memory channel fed by the emissions of the signals.  Each signal
@@ -341,11 +288,7 @@
 
 @async_generator.asynccontextmanager
 async def enter_emissions_channel(
-<<<<<<< HEAD
-    signals: typing.Collection[QtCore.SignalInstance],
-=======
     signals: typing.Collection["QtCore.SignalInstance"],
->>>>>>> b8b57ace
     max_buffer_size: typing.Union[int, float] = math.inf,
 ) -> typing.AsyncGenerator[Emissions, None]:
     """Create a memory channel fed by the emissions of the signals and enter both the
@@ -415,11 +358,7 @@
 
     def connect(
         self,
-<<<<<<< HEAD
-        signal: QtCore.SignalInstance,
-=======
         signal: "QtCore.SignalInstance",
->>>>>>> b8b57ace
         slot: typing.Callable[..., typing.Awaitable[object]],
     ) -> None:
         """Connect an async signal to this emissions nursery so when called the slot
@@ -437,11 +376,7 @@
         self.exit_stack.enter_context(qtrio._qt.connection(signal, starter.start))
 
     def connect_sync(
-<<<<<<< HEAD
-        self, signal: QtCore.SignalInstance, slot: typing.Callable[..., object]
-=======
         self, signal: "QtCore.SignalInstance", slot: typing.Callable[..., object]
->>>>>>> b8b57ace
     ) -> None:
         """Connect to a sync slot to this emissions nursery so when called the slot will
         be run in the nursery.
@@ -455,11 +390,7 @@
 
 @async_generator.asynccontextmanager
 async def open_emissions_nursery(
-<<<<<<< HEAD
-    until: typing.Optional[QtCore.SignalInstance] = None,
-=======
     until: typing.Optional["QtCore.SignalInstance"] = None,
->>>>>>> b8b57ace
     wrapper: typing.Optional[typing.Callable[..., typing.Awaitable[object]]] = None,
 ) -> typing.AsyncGenerator[EmissionsNursery, None]:
     """Open a nursery for handling callbacks triggered by signal emissions.  This allows
@@ -492,11 +423,7 @@
 
 @async_generator.asynccontextmanager
 async def wait_signal_context(
-<<<<<<< HEAD
-    signal: QtCore.SignalInstance,
-=======
     signal: "QtCore.SignalInstance",
->>>>>>> b8b57ace
 ) -> typing.AsyncGenerator[None, None]:
     """Connect a signal during the context and wait for it on exit.  Presently no
     mechanism is provided for retrieving the emitted arguments.
@@ -602,36 +529,28 @@
     return outcome.Error(qtrio.ReturnCodeError(return_code))
 
 
-<<<<<<< HEAD
-def maybe_build_application() -> QtCore.QCoreApplication:
-=======
 def maybe_build_application() -> "QtGui.QGuiApplication":
->>>>>>> b8b57ace
     """Create a new Qt application object if one does not already exist.
 
     Returns:
         The Qt application object.
     """
-<<<<<<< HEAD
+    from qts import QtWidgets  # noqa: F811
+
     application: QtCore.QCoreApplication
 
     # TODO: https://bugreports.qt.io/browse/PYSIDE-1467
-    if qtpy.PYQT5:
+    if qts.is_pyqt_5_wrapper:
         maybe_application = QtWidgets.QApplication.instance()
-    elif qtpy.PYSIDE2:
+    elif qts.is_pyside_5_wrapper:
         maybe_application = typing.cast(
-            typing.Optional[QtCore.QCoreApplication], QtWidgets.QApplication.instance()
+            typing.Optional["QtCore.QCoreApplication"], QtWidgets.QApplication.instance()
         )
     else:  # pragma: no cover
         raise qtrio.InternalError(
             "You should not be here but you are running neither PyQt5 nor PySide2.",
         )
 
-=======
-    from qts import QtWidgets  # noqa: F811
-
-    maybe_application = QtWidgets.QApplication.instance()
->>>>>>> b8b57ace
     if maybe_application is None:
         application = QtWidgets.QApplication(sys.argv[1:])
     else:
@@ -652,11 +571,7 @@
 class Runner:
     """This class helps run Trio in guest mode on a Qt host application."""
 
-<<<<<<< HEAD
-    application: QtCore.QCoreApplication = attr.ib(factory=maybe_build_application)
-=======
     application: "QtGui.QGuiApplication" = attr.ib(factory=maybe_build_application)
->>>>>>> b8b57ace
     """The Qt application object to run as the host.  If not set before calling
     :meth:`run` the application will be created as
     ``QtWidgets.QApplication(sys.argv[1:])`` and ``.setQuitOnLastWindowClosed(False)``
@@ -773,6 +688,8 @@
         Returns:
             The result returned by `async_fn`.
         """
+        from qts import QtGui
+
         result: object = None
 
         with trio.CancelScope() as self.cancel_scope:
