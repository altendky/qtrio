"""The module holding the core features of QTrio.

Attributes:
    _reenter_event_type: The event type enumerator for our reenter events.
"""
import contextlib
import functools
import math
import sys
import traceback
import typing

import async_generator
import attr
import outcome
import qtpy
from qtpy import QtCore
from qtpy import QtGui
from qtpy import QtWidgets
import trio
import trio.abc

import qtrio
import qtrio._qt
import qtrio._util

_reenter_event_type: typing.Optional[QtCore.QEvent.Type] = None

<<<<<<< HEAD
REENTER_EVENT_HINT: int = QtCore.QEvent.registerEventType()
if REENTER_EVENT_HINT == -1:
    message = (
        "Failed to register the event hint, either no available hints remain or the"
        + " program is shutting down."
    )
    raise qtrio.RegisterEventTypeError(message)


# https://bugreports.qt.io/browse/PYSIDE-1347
REENTER_EVENT: QtCore.QEvent.Type = (
    QtCore.QEvent.Type(REENTER_EVENT_HINT)  # type: ignore
)
=======

def registered_event_type() -> typing.Optional[QtCore.QEvent.Type]:
    """Get the registered event type.

    Returns:
        The type registered with Qt for the reenter event.  :obj:`None` if no event type
        has been registered yet.
    """
    return _reenter_event_type


def register_event_type() -> None:
    """Register a Qt event type for use by Trio to reenter into the Qt event loop.

    Raises:
        qtrio.EventTypeAlreadyRegisteredError: if an event type has already been
            registered.
        qtrio.EventTypeRegistrationFailedError:  if a type was not able to be
            registered.
    """
    global _reenter_event_type

    if _reenter_event_type is not None:
        raise qtrio.EventTypeAlreadyRegisteredError()

    event_hint = QtCore.QEvent.registerEventType()

    if event_hint == -1:
        raise qtrio.EventTypeRegistrationFailedError()

    # assign to the global
    _reenter_event_type = QtCore.QEvent.Type(event_hint)


def register_requested_event_type(
    requested_value: typing.Union[int, QtCore.QEvent.Type]
) -> None:
    """Register the requested Qt event type for use by Trio to reenter into the Qt event
    loop.

    Arguments:
        requested_value: The value to ask Qt to use for the event type being registered.

    Raises:
        qtrio.EventTypeAlreadyRegisteredError: if an event type has already been
            registered.
        qtrio.EventTypeRegistrationFailedError: if a type was not able to be registered.
        qtrio.RequestedEventTypeUnavailableError: if the type returned by Qt does not
            match the requested type.
    """
    global _reenter_event_type

    if _reenter_event_type is not None:
        raise qtrio.EventTypeAlreadyRegisteredError()

    event_hint = QtCore.QEvent.registerEventType(requested_value)

    if event_hint == -1:
        raise qtrio.EventTypeRegistrationFailedError()
    elif event_hint != requested_value:
        raise qtrio.RequestedEventTypeUnavailableError(
            requested_type=requested_value, returned_type=event_hint
        )

    # assign to the global
    _reenter_event_type = QtCore.QEvent.Type(event_hint)
>>>>>>> dd9f4ecb


class ReenterEvent(QtCore.QEvent):
    """A proper ``ReenterEvent`` for reentering into the Qt host loop."""

    def __init__(self, fn: typing.Callable[[], object]):
        super().__init__(_reenter_event_type)
        self.fn = fn


class Reenter(QtCore.QObject):
    """A ``QtCore.QObject`` for handling reenter events."""

    def event(self, event: QtCore.QEvent) -> bool:
        """Qt calls this when the object receives an event."""

        reenter_event = typing.cast(Reenter, event)
        reenter_event.fn()
        return False


<<<<<<< HEAD
async def wait_signal(signal: QtCore.SignalInstance) -> typing.Tuple[typing.Any, ...]:
    """Block for the next emission of `signal` and return the emitted arguments.
=======
async def wait_signal(signal: qtrio._util.SignalInstance) -> typing.Tuple[object, ...]:
    """Block for the next emission of ``signal`` and return the emitted arguments.
>>>>>>> dd9f4ecb

    Warning:
        In many cases this can result in a race condition since you are unable to
        first connect the signal and then wait for it.

    Args:
        signal: The signal instance to wait for emission of.

    Returns:
        A tuple containing the values emitted by the signal.
    """
    event = trio.Event()
    result: typing.Tuple[object, ...] = ()

    def slot(*args: object) -> None:
        """Receive and store the emitted arguments and set the event so we can continue.

        Args:
            args: The arguments emitted from the signal.
        """
        nonlocal result
        result = args
        event.set()

    with qtrio._qt.connection(signal, slot):
        await event.wait()

    return result


@attr.s(auto_attribs=True, frozen=True, slots=True, eq=False)
class Emission:
    """Stores the emission of a signal including the emitted arguments.  Can be
    compared against a signal instance to check the source.  Do not construct this class
    directly.  Instead, instances will be received through a channel created by
    :func:`qtrio.enter_emissions_channel`.

    Note:
        Each time you access a signal such as ``a_qobject.some_signal`` you get a
        different signal instance object so the ``signal`` attribute generally will not
        be the same object.  A signal instance is a ``QtCore.SignalInstance`` in
        PySide2 or ``QtCore.pyqtBoundSignal`` in PyQt5.
    """

<<<<<<< HEAD
    signal: QtCore.SignalInstance
    args: typing.Tuple[typing.Any, ...]

    def is_from(self, signal: QtCore.SignalInstance) -> bool:
        """Check if this emission came from `signal`.
=======
    signal: qtrio._util.SignalInstance
    """An instance of the original signal."""
    args: typing.Tuple[object, ...]
    """A tuple of the arguments emitted by the signal."""

    def is_from(self, signal: qtrio._util.SignalInstance) -> bool:
        """Check if this emission came from ``signal``.
>>>>>>> dd9f4ecb

        Args:
            signal: The signal instance to check for being the source.

        Returns:
            Whether the passed signal was the source of this emission.
        """

        # TODO: `repr()` here seems really bad.
        if qtpy.PYQT5:
            return self.signal.signal == signal.signal and repr(self.signal) == repr(
                signal
            )
        elif qtpy.PYSIDE2:
            # TODO: get this to work properly.
            return self.signal == signal

        raise qtrio.QTrioException()  # pragma: no cover

    def __eq__(self, other: object) -> bool:
        if type(other) != type(self):
            return False

        # TODO: workaround for https://github.com/python/mypy/issues/4445
        if not isinstance(other, type(self)):  # pragma: no cover
            return False

        return self.is_from(signal=other.signal) and self.args == other.args


@attr.s(auto_attribs=True)
class Emissions:
    """Hold elements useful for the application to work with emissions from signals.
    Do not construct this class directly.  Instead, use
    :func:`qtrio.enter_emissions_channel`.
    """

    channel: trio.MemoryReceiveChannel
    """A memory receive channel to be fed by signal emissions."""
    send_channel: trio.MemorySendChannel
    """A memory send channel collecting signal emissions."""

    async def aclose(self) -> None:
        """Asynchronously close the send channel when signal emissions are no longer of
        interest.
        """
        await self.send_channel.aclose()


@async_generator.asynccontextmanager
async def open_emissions_channel(
<<<<<<< HEAD
    signals: typing.Collection[QtCore.SignalInstance], max_buffer_size=math.inf,
=======
    signals: typing.Collection[qtrio._util.SignalInstance],
    max_buffer_size: typing.Union[int, float] = math.inf,
>>>>>>> dd9f4ecb
) -> typing.AsyncGenerator[Emissions, None]:
    """Create a memory channel fed by the emissions of the signals.  Each signal
    emission will be converted to a :class:`qtrio.Emission` object.  On exit the send
    channel is closed.  Management of the receive channel is left to the caller.

    Note:
        Use this only if you need to process emissions *after* exiting the context
        manager.  Otherwise use :func:`qtrio.enter_emissions_channel`.

    Args:
        signals: A collection of signals which will be monitored for emissions.
        max_buffer_size: When the number of unhandled emissions in the channel reaches
            this limit then additional emissions will be silently thrown out the window.

    Returns:
        The emissions manager with the signals connected to it.
    """

    # Infinite buffer because I don't think there's any use in storing the emission
    # info in a `slot()` stack frame rather than in the memory channel.  Perhaps in the
    # future we can implement a limit beyond which events are thrown away to avoid
    # infinite queueing.  Maybe trio.MemorySendChannel.send_nowait() instead.
    send_channel, receive_channel = trio.open_memory_channel(
        max_buffer_size=max_buffer_size
    )

    async with send_channel:
        with contextlib.ExitStack() as stack:
            for signal in signals:

                def slot(
                    *args: object, internal_signal: qtrio._util.SignalInstance = signal
                ) -> None:
                    try:
                        send_channel.send_nowait(
                            Emission(signal=internal_signal, args=args)
                        )
                    except trio.WouldBlock:
                        # TODO: log this or... ?
                        pass

                stack.enter_context(qtrio._qt.connection(signal, slot))

            yield Emissions(channel=receive_channel, send_channel=send_channel)


@async_generator.asynccontextmanager
async def enter_emissions_channel(
<<<<<<< HEAD
    signals: typing.Collection[QtCore.SignalInstance], max_buffer_size=math.inf,
) -> typing.AsyncGenerator[trio.MemoryReceiveChannel, None]:
=======
    signals: typing.Collection[qtrio._util.SignalInstance],
    max_buffer_size: typing.Union[int, float] = math.inf,
) -> typing.AsyncGenerator[Emissions, None]:
>>>>>>> dd9f4ecb
    """Create a memory channel fed by the emissions of the signals and enter both the
    send and receive channels' context managers.

    Args:
        signals: A collection of signals which will be monitored for emissions.
        max_buffer_size: When the number of unhandled emissions in the channel reaches
            this limit then additional emissions will be silently thrown out the window.

    Returns:
        The emissions manager.
    """
    async with open_emissions_channel(
        signals=signals, max_buffer_size=max_buffer_size
    ) as emissions:
        async with emissions.channel:
            async with emissions.send_channel:
                yield emissions


@attr.s(auto_attribs=True)
class EmissionsNursery:
    """Holds the nursery, exit stack, and wrapper needed to support connecting signals
    to both async and sync slots in the nursery.
    """

    nursery: trio.Nursery
    """The Trio nursery that will handle execution of the slots."""
    exit_stack: contextlib.ExitStack
    """The exit stack that will manage the connections so they get disconnected."""
    wrapper: typing.Optional[
        typing.Callable[
            [typing.Callable[..., typing.Awaitable[object]]],
            typing.Awaitable[object],
        ]
    ] = None
    """The wrapper for handling the slots.  This could, for example, handle exceptions
    and present a dialog to avoid cancelling the entire nursery.
    """

    def connect(
        self,
        signal: qtrio._util.SignalInstance,
        slot: typing.Callable[..., typing.Awaitable[object]],
    ) -> None:
        """Connect to an async slot to this emissions nursery so when called the slot
        will be run in the nursery.
        """
        if self.wrapper is not None:

            def starter(*args: object) -> None:
                self.nursery.start_soon(self.wrapper, slot, *args)

        else:

            def starter(*args: object) -> None:
                self.nursery.start_soon(slot, *args)

        self.exit_stack.enter_context(qtrio._qt.connection(signal, starter))

    def connect_sync(
        self, signal: qtrio._util.SignalInstance, slot: typing.Callable[..., object]
    ) -> None:
        """Connect to a sync slot to this emissions nursery so when called the slot will
        be run in the nursery.
        """

        async def async_slot(*args: object) -> None:
            slot(*args)

        self.connect(signal=signal, slot=async_slot)


@async_generator.asynccontextmanager
async def open_emissions_nursery(
    until: typing.Optional[qtrio._util.SignalInstance] = None,
    wrapper: typing.Optional[typing.Callable[..., typing.Awaitable[object]]] = None,
) -> typing.AsyncGenerator[EmissionsNursery, None]:
    """Open a nursery for handling callbacks triggered by signal emissions.  This allows
    a 'normal' Qt callback structure while still executing the callbacks within a Trio
    nursery such that errors have a place to go.  Both async and sync callbacks can be
    connected.  Sync callbacks will be wrapped in an async call to allow execution in
    the nursery.

    Arguments:
        until: Keep the nursery open until this signal is emitted.
        wrapper: A wrapper for the callbacks such as to process exceptions.

    Returns:
        The emissions manager.
    """
    async with trio.open_nursery() as nursery:
        with contextlib.ExitStack() as exit_stack:
            emissions_nursery = EmissionsNursery(
                nursery=nursery,
                exit_stack=exit_stack,
                wrapper=wrapper,
            )

            if until is not None:
                async with wait_signal_context(until):
                    yield emissions_nursery
            else:
                yield emissions_nursery


@async_generator.asynccontextmanager
async def wait_signal_context(
<<<<<<< HEAD
    signal: QtCore.SignalInstance,
=======
    signal: qtrio._util.SignalInstance,
>>>>>>> dd9f4ecb
) -> typing.AsyncGenerator[None, None]:
    """Connect a signal during the context and wait for it on exit.  Presently no
    mechanism is provided for retrieving the emitted arguments.

    Args:
        signal: The signal to connect to and wait for.
    """
    event = trio.Event()

    def slot(*args: object, **kwargs: object) -> None:
        event.set()

    with qtrio._qt.connection(signal=signal, slot=slot):
        yield
        await event.wait()


@attr.s(auto_attribs=True, frozen=True, slots=True)
class Outcomes:
    """This class holds an :class:`outcome.Outcome` from each of the Trio and the Qt
    application execution.  Do not construct instances directly.  Instead, an instance
    will be returned from :func:`qtrio.run` or available on instances of
    :attr:`qtrio.Runner.outcomes`.
    """

    qt: typing.Optional[outcome.Outcome] = None
    """The Qt application :class:`outcome.Outcome`"""
    trio: typing.Optional[outcome.Outcome] = None
    """The Trio async function :class:`outcome.Outcome`"""

    def unwrap(self) -> object:
        """Unwrap either the Trio or Qt outcome.  First, errors are given priority over
        success values.  Second, the Trio outcome gets priority over the Qt outcome.

        Returns:
            Whatever captured value was selected.

        Raises:
            Exception: Whatever captured exception was selected.
            qtrio.NoOutcomesError: if no value or exception has been captured.
        """

        if self.trio is not None:
            # highest priority to the Trio outcome, if it is an error we are done
            result = self.trio.unwrap()

            # since a Trio result is higher priority, we only care if Qt gave an error
            if self.qt is not None:
                self.qt.unwrap()

            # no Qt error so go ahead and return the Trio result
            return result
        elif self.qt is not None:
            # either it is a value that gets returned or an error that gets raised
            return self.qt.unwrap()

        # neither Trio nor Qt outcomes have been set so we have nothing to unwrap()
        raise qtrio.NoOutcomesError()


def run(
    async_fn: typing.Callable[[], typing.Awaitable[None]],
    *args: object,
    done_callback: typing.Optional[typing.Callable[[Outcomes], None]] = None,
    clock: trio.abc.Clock = None,
) -> Outcomes:
    """Run a Trio-flavored async function in guest mode on a Qt host application, and
    return the outcomes.

    Args:
        async_fn: The async function to run.
        args: Positional arguments to pass to `async_fn`.
        done_callback: See :class:`qtrio.Runner.done_callback`.
        clock: See :class:`qtrio.Runner.clock`.

    Returns:
        The :class:`qtrio.Outcomes` with both the Trio and Qt outcomes.
    """
    runner = Runner(done_callback=done_callback, clock=clock)
    runner.run(async_fn, *args)

    return runner.outcomes


def outcome_from_application_return_code(return_code: int) -> outcome.Outcome:
    """Create either an :class:`outcome.Value` in the case of a 0 `return_code` or an
    :class:`outcome.Error` with a :class:`ReturnCodeError` otherwise.

    Args:
        return_code: The return code to be processed.

    Returns:
        The outcome wrapping the passed in return code.
    """

    if return_code == 0:
        return outcome.Value(return_code)

    return outcome.Error(qtrio.ReturnCodeError(return_code))


def build_application() -> QtGui.QGuiApplication:
    application = QtWidgets.QApplication(sys.argv[1:])
    application.setQuitOnLastWindowClosed(False)

    return application


@attr.s(auto_attribs=True, slots=True)
class Runner:
    """This class helps run Trio in guest mode on a Qt host application."""

    application: QtGui.QGuiApplication = attr.ib(factory=build_application)
    """The Qt application object to run as the host.  If not set before calling
    :meth:`run` the application will be created as
    ``QtWidgets.QApplication(sys.argv[1:])`` and ``.setQuitOnLastWindowClosed(False)``
    will be called on it to allow the application to continue throughout the lifetime of
    the async function passed to :meth:`qtrio.Runner.run`.
    """
    quit_application: bool = True
    """When true, the :meth:`done_callback` method will quit the application when the
    async function passed to :meth:`qtrio.Runner.run` has completed.
    """
    timeout: typing.Optional[float] = None
    """If not :obj:`None`, use :func:`trio.move_on_after()` to cancel after ``timeout``
    seconds and raise.
    """
    clock: trio.abc.Clock = None
    """The clock to use for this run.  This is primarily used to speed up tests that
    include timeouts.  The value will be passed on to
    :func:`trio.lowlevel.start_guest_run`.
    """

    reenter: Reenter = attr.ib(factory=Reenter)
    """The :class:`QtCore.QObject` instance which will receive the events requesting
    execution of the needed Trio and user code in the host's event loop and thread.
    """

    done_callback: typing.Optional[typing.Callable[[Outcomes], None]] = attr.ib(
        default=None
    )
    """The builtin :meth:`done_callback` will be passed to
    :func:`trio.lowlevel.start_guest_run` but will call the callback passed here before
    (maybe) quitting the application.  The :class:`outcome.Outcome` from the completion
    of the async function passed to :meth:`run` will be passed to this callback.
    """

    outcomes: Outcomes = attr.ib(factory=Outcomes, init=False)
    """The outcomes from the Qt and Trio runs."""
    cancel_scope: trio.CancelScope = attr.ib(default=None, init=False)
    """An all encompassing cancellation scope for the Trio execution."""

    _done: bool = attr.ib(default=False, init=False)
    """Just an indicator that the run is done.  Presently used only for a test."""

    def run(
        self,
        async_fn: typing.Callable[[], typing.Awaitable[object]],
        *args: object,
        execute_application: bool = True,
    ) -> Outcomes:
        """Start the guest loop executing ``async_fn``.

        Args:
            async_fn: The async function to be run in the Qt host loop by the Trio
                guest.
            args: Arguments to pass when calling ``async_fn``.
            execute_application: If True, the Qt application will be executed and this
                call will block until it finishes.

        Returns:
            If ``execute_application`` is true, a :class:`qtrio.Outcomes` containing
            outcomes from the Qt application and ``async_fn`` will be returned.
            Otherwise, an empty :class:`qtrio.Outcomes`.
        """
        if _reenter_event_type is None:
            register_event_type()

        trio.lowlevel.start_guest_run(
            self.trio_main,
            async_fn,
            args,
            run_sync_soon_threadsafe=self.run_sync_soon_threadsafe,
            done_callback=self.trio_done,
            clock=self.clock,
        )

        if execute_application:
            return_code = self.application.exec_()

            self.outcomes = attr.evolve(
                self.outcomes,
                qt=outcome_from_application_return_code(return_code),
            )

        return self.outcomes

    def run_sync_soon_threadsafe(self, fn: typing.Callable[[], object]) -> None:
        """Helper for the Trio guest to execute a sync function in the Qt host
        thread when called from the Trio guest thread.  This call will not block waiting
        for completion of ``fn`` nor will it return the result of calling ``fn``.

        Args:
            fn: A no parameter callable.
        """
        event = ReenterEvent(fn=fn)
        self.application.postEvent(self.reenter, event)

    async def trio_main(
        self,
        async_fn: typing.Callable[..., typing.Awaitable[object]],
        args: typing.Tuple[object, ...],
    ) -> object:
        """Will be run as the main async function by the Trio guest.  It creates a
        cancellation scope to be cancelled when
        :meth:`QtGui.QGuiApplication.lastWindowClosed` is emitted.  Within this scope
        the application's ``async_fn`` will be run and passed ``args``.

        Args:
            async_fn: The application's main async function to be run by Trio in the Qt
                host's thread.
            args: Positional arguments to be passed to ``async_fn``

        Returns:
            The result returned by `async_fn`.
        """
        result: object = None
        timeout_cancel_scope = None

        try:
            with trio.CancelScope() as self.cancel_scope:
                with contextlib.ExitStack() as exit_stack:
                    if self.application.quitOnLastWindowClosed():
                        exit_stack.enter_context(
                            qtrio._qt.connection(
                                signal=self.application.lastWindowClosed,
                                slot=self.cancel_scope.cancel,
                            )
                        )
                    if self.timeout is not None:
                        timeout_cancel_scope = exit_stack.enter_context(
                            trio.fail_after(self.timeout)
                        )

                    result = await async_fn(*args)
        except trio.TooSlowError as e:
            if (
                timeout_cancel_scope is not None
                and timeout_cancel_scope.cancelled_caught
            ):
                raise qtrio.RunnerTimedOutError() from e

            raise

        return result

    def trio_done(self, run_outcome: outcome.Outcome) -> None:
        """Will be called after the Trio guest run has finished.  This allows collection
        of the :class:`outcome.Outcome` and execution of any application provided done
        callback.  Finally, if :attr:`qtrio.Runner.quit_application` was set when
        creating the instance then the Qt application will be requested to quit.

        Actions such as outputting error information or unwrapping the outcomes need
        to be further considered.

        Arguments:
            run_outcome: The outcome of the Trio guest run.
        """
        self.outcomes = attr.evolve(self.outcomes, trio=run_outcome)

        if self.done_callback is not None:
            self.done_callback(self.outcomes)

        if self.quit_application:
            self.application.quit()

        self._done = True<|MERGE_RESOLUTION|>--- conflicted
+++ resolved
@@ -26,21 +26,6 @@
 
 _reenter_event_type: typing.Optional[QtCore.QEvent.Type] = None
 
-<<<<<<< HEAD
-REENTER_EVENT_HINT: int = QtCore.QEvent.registerEventType()
-if REENTER_EVENT_HINT == -1:
-    message = (
-        "Failed to register the event hint, either no available hints remain or the"
-        + " program is shutting down."
-    )
-    raise qtrio.RegisterEventTypeError(message)
-
-
-# https://bugreports.qt.io/browse/PYSIDE-1347
-REENTER_EVENT: QtCore.QEvent.Type = (
-    QtCore.QEvent.Type(REENTER_EVENT_HINT)  # type: ignore
-)
-=======
 
 def registered_event_type() -> typing.Optional[QtCore.QEvent.Type]:
     """Get the registered event type.
@@ -107,7 +92,6 @@
 
     # assign to the global
     _reenter_event_type = QtCore.QEvent.Type(event_hint)
->>>>>>> dd9f4ecb
 
 
 class ReenterEvent(QtCore.QEvent):
@@ -129,13 +113,8 @@
         return False
 
 
-<<<<<<< HEAD
-async def wait_signal(signal: QtCore.SignalInstance) -> typing.Tuple[typing.Any, ...]:
-    """Block for the next emission of `signal` and return the emitted arguments.
-=======
-async def wait_signal(signal: qtrio._util.SignalInstance) -> typing.Tuple[object, ...]:
+async def wait_signal(signal: QtCore.SignalInstance) -> typing.Tuple[object, ...]:
     """Block for the next emission of ``signal`` and return the emitted arguments.
->>>>>>> dd9f4ecb
 
     Warning:
         In many cases this can result in a race condition since you are unable to
@@ -180,21 +159,13 @@
         PySide2 or ``QtCore.pyqtBoundSignal`` in PyQt5.
     """
 
-<<<<<<< HEAD
     signal: QtCore.SignalInstance
-    args: typing.Tuple[typing.Any, ...]
-
-    def is_from(self, signal: QtCore.SignalInstance) -> bool:
-        """Check if this emission came from `signal`.
-=======
-    signal: qtrio._util.SignalInstance
     """An instance of the original signal."""
     args: typing.Tuple[object, ...]
     """A tuple of the arguments emitted by the signal."""
 
-    def is_from(self, signal: qtrio._util.SignalInstance) -> bool:
+    def is_from(self, signal: QtCore.SignalInstance) -> bool:
         """Check if this emission came from ``signal``.
->>>>>>> dd9f4ecb
 
         Args:
             signal: The signal instance to check for being the source.
@@ -246,12 +217,8 @@
 
 @async_generator.asynccontextmanager
 async def open_emissions_channel(
-<<<<<<< HEAD
-    signals: typing.Collection[QtCore.SignalInstance], max_buffer_size=math.inf,
-=======
-    signals: typing.Collection[qtrio._util.SignalInstance],
+    signals: typing.Collection[QtCore.SignalInstance],
     max_buffer_size: typing.Union[int, float] = math.inf,
->>>>>>> dd9f4ecb
 ) -> typing.AsyncGenerator[Emissions, None]:
     """Create a memory channel fed by the emissions of the signals.  Each signal
     emission will be converted to a :class:`qtrio.Emission` object.  On exit the send
@@ -300,14 +267,9 @@
 
 @async_generator.asynccontextmanager
 async def enter_emissions_channel(
-<<<<<<< HEAD
-    signals: typing.Collection[QtCore.SignalInstance], max_buffer_size=math.inf,
-) -> typing.AsyncGenerator[trio.MemoryReceiveChannel, None]:
-=======
-    signals: typing.Collection[qtrio._util.SignalInstance],
+    signals: typing.Collection[QtCore.SignalInstance],
     max_buffer_size: typing.Union[int, float] = math.inf,
 ) -> typing.AsyncGenerator[Emissions, None]:
->>>>>>> dd9f4ecb
     """Create a memory channel fed by the emissions of the signals and enter both the
     send and receive channels' context managers.
 
@@ -415,11 +377,7 @@
 
 @async_generator.asynccontextmanager
 async def wait_signal_context(
-<<<<<<< HEAD
     signal: QtCore.SignalInstance,
-=======
-    signal: qtrio._util.SignalInstance,
->>>>>>> dd9f4ecb
 ) -> typing.AsyncGenerator[None, None]:
     """Connect a signal during the context and wait for it on exit.  Presently no
     mechanism is provided for retrieving the emitted arguments.
