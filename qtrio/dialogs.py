--- conflicted
+++ resolved
@@ -609,20 +609,9 @@
     parent: typing.Optional[QtWidgets.QWidget] = None
     """The parent widget for the dialog."""
 
-<<<<<<< HEAD
-    # result: typing.Optional[trio.Path] = None
-    # """Might be useful to check for cancellation though checking for
-    # :exception:`qtrio.UserCancelledError` will generally be better.
-    # """
-
-    dialog: typing.Optional[QtWidgets.QProgressDialog] = None
-    """The actual dialog widget instance."""
-    reject_button: typing.Optional[QtWidgets.QPushButton] = None
-=======
     dialog: typing.Optional[QtWidgets.QProgressDialog] = None
     """The actual dialog widget instance."""
     cancel_button: typing.Optional[QtWidgets.QPushButton] = None
->>>>>>> de734cfe
     """The cancellation button."""
 
     shown = qtrio.Signal(QtWidgets.QMessageBox)
@@ -633,11 +622,6 @@
     def setup(self) -> None:
         """See :meth:`qtrio.dialogs.BasicDialogProtocol.setup`."""
 
-<<<<<<< HEAD
-        # self.result = None
-
-=======
->>>>>>> de734cfe
         self.final_value = None
 
         self.dialog = QtWidgets.QProgressDialog()
@@ -650,23 +634,12 @@
         # TODO: adjust so we can use a context manager?
         self.dialog.finished.connect(self.finished)
 
-<<<<<<< HEAD
-        # self.reject_button = QtWidgets.QPushButton()
-        # self.dialog.setCancelButton(self.reject_button)
-=======
->>>>>>> de734cfe
         if self.cancel_button_text is not None:
             self.dialog.setCancelButtonText(self.cancel_button_text)
 
         self.dialog.show()
 
-<<<<<<< HEAD
-        # TODO: ack!  maybe needs a set minimum duration?
-        # buttons = _dialog_button_box_buttons_by_role(dialog=self.dialog)
-        # self.reject_button = buttons[QtWidgets.QDialogButtonBox.RejectRole]
-=======
         [self.cancel_button] = self.dialog.findChildren(QtWidgets.QPushButton)
->>>>>>> de734cfe
 
         self.shown.emit(self.dialog)
 
@@ -677,12 +650,6 @@
             self.dialog.close()
             self.dialog.finished.disconnect(self.finished)
         self.dialog = None
-<<<<<<< HEAD
-        self.reject_button = None
-
-    @async_generator.asynccontextmanager
-    async def manage(self) -> typing.AsyncIterable[None]:
-=======
         self.cancel_button = None
 
     @async_generator.asynccontextmanager
@@ -690,22 +657,17 @@
         """A context manager to setup the progress dialog, cancel the managed context
         and teardown the dialog when done.
         """
->>>>>>> de734cfe
         with _manage(dialog=self):
             if self.dialog is None:  # pragma: no cover
                 raise qtrio.InternalError(
                     "Dialog not assigned while it is being managed."
                 )
 
-<<<<<<< HEAD
-            yield
-=======
             with trio.CancelScope() as cancel_scope:
                 with qtrio._qt.connection(
                     signal=self.dialog.canceled, slot=cancel_scope.cancel
                 ):
                     yield
->>>>>>> de734cfe
 
             if self.dialog.wasCanceled():
                 raise qtrio.UserCancelledError()
