import typing

import qtpy
from qtpy import QtCore


SignalInstance: typing.Any
if qtpy.API in qtpy.PYQT5_API and not hasattr(QtCore, "SignalInstance"):
    SignalInstance = QtCore.pyqtBoundSignal
else:
    SignalInstance = QtCore.SignalInstance


T = typing.TypeVar("T")


class ProtocolChecker(typing.Generic[T]):
<<<<<<< HEAD
=======
    """Instances of this class can be used as decorators that will result in type hint
    checks to verifying that other classes implement a given protocol.  Generally you
    would create a single instance where you define each protocol and then use that
    instance as the decorator.  Note that this usage is, at least in part, due to
    Python not supporting type parameter specification in the ``@`` decorator
    expression.

    .. code-block:: python

       import typing


       class MyProtocol(typing.Protocol):
           def a_method(self): ...

       check_my_protocol = qtrio._util.ProtocolChecker[MyProtocol]()

       @check_my_protocol
       class AClass:
           def a_method(self):
               return 42092
    """

>>>>>>> d7671e12
    def __call__(self, cls: typing.Type[T]) -> typing.Type[T]:
        return cls<|MERGE_RESOLUTION|>--- conflicted
+++ resolved
@@ -15,8 +15,6 @@
 
 
 class ProtocolChecker(typing.Generic[T]):
-<<<<<<< HEAD
-=======
     """Instances of this class can be used as decorators that will result in type hint
     checks to verifying that other classes implement a given protocol.  Generally you
     would create a single instance where you define each protocol and then use that
@@ -40,6 +38,5 @@
                return 42092
     """
 
->>>>>>> d7671e12
     def __call__(self, cls: typing.Type[T]) -> typing.Type[T]:
         return cls