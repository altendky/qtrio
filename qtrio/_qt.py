--- conflicted
+++ resolved
@@ -2,6 +2,8 @@
 
 import contextlib
 import typing
+
+import typing_extensions
 
 if typing.TYPE_CHECKING:
     from qts import QtCore
@@ -9,8 +11,9 @@
 import qtrio._python
 
 
-class SignalQObjectBase(QtCore.QObject):
-    signal: typing.ClassVar[QtCore.Signal]
+# TODO: maybe use a Protocol?
+class SignalProtocol(typing_extensions.Protocol):
+    signal: typing.ClassVar["QtCore.Signal"]
 
 
 class Signal:
@@ -28,48 +31,30 @@
 
     _attribute_name: typing.ClassVar[str] = ""
 
-<<<<<<< HEAD
     def __init__(self, *types: type, name: typing.Optional[str] = None) -> None:
-        class _SignalQObject(SignalQObjectBase):
+        from qts import QtCore
+
+        class _SignalQObject(QtCore.QObject):
             if name is None:
                 signal = QtCore.Signal(*types)
             else:
                 signal = QtCore.Signal(*types, name=name)
 
-        self.object_cls: typing.Type[SignalQObjectBase] = _SignalQObject
+        self.object_cls: typing.Type[SignalProtocol] = _SignalQObject
 
     @typing.overload
     def __get__(self, instance: None, owner: object) -> "Signal":
-        ...
-=======
-    def __init__(self, *args: object, **kwargs: object) -> None:
-        from qts import QtCore
-
-        class _SignalQObject(QtCore.QObject):
-            signal = QtCore.Signal(*args, **kwargs)
->>>>>>> b8b57ace
-
-    @typing.overload
-    def __get__(self, instance: object, owner: object) -> QtCore.SignalInstance:
-        ...
-
-<<<<<<< HEAD
-    def __get__(self, instance, owner):  # type: ignore
-=======
-    @typing.overload
-    def __get__(self, instance: None, owner: object) -> typing.Union["Signal"]:
         ...
 
     @typing.overload
     def __get__(
         self, instance: object, owner: object
-    ) -> typing.Union["QtCore.SignalInstance"]:
+    ) -> "QtCore.SignalInstance":
         ...
 
     def __get__(
         self, instance: object, owner: object
     ) -> typing.Union["Signal", "QtCore.SignalInstance"]:
->>>>>>> b8b57ace
         if instance is None:
             return self
 
@@ -91,7 +76,7 @@
             The signal-hosting :class:`QtCore.QObject`.
         """
         d: typing.Optional[
-            typing.Dict[typing.Type[SignalQObjectBase], QtCore.QObject]
+            typing.Dict[typing.Type[SignalProtocol], QtCore.QObject]
         ] = getattr(instance, self._attribute_name, None)
 
         if d is None:
@@ -111,20 +96,13 @@
 
 @contextlib.contextmanager
 def connection(
-<<<<<<< HEAD
-    signal: QtCore.SignalInstance,
-    slot: typing.Union[typing.Callable[..., object], QtCore.SignalInstance],
+    signal: "QtCore.SignalInstance", slot: typing.Callable[..., object]
 ) -> typing.Generator[
     typing.Union[
-        QtCore.QMetaObject.Connection,
+        "QtCore.QMetaObject.Connection",
         typing.Callable[..., object],
-        QtCore.SignalInstance,  # TODO: https://bugreports.qt.io/browse/PYSIDE-1334
+        "QtCore.SignalInstance",  # TODO: https://bugreports.qt.io/browse/PYSIDE-1334
     ],
-=======
-    signal: "QtCore.SignalInstance", slot: typing.Callable[..., object]
-) -> typing.Generator[
-    typing.Union["QtCore.QMetaObject.Connection", typing.Callable[..., object]],
->>>>>>> b8b57ace
     None,
     None,
 ]:
