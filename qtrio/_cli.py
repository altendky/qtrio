import click


@click.group()
def cli() -> None:
    """QTrio - a library bringing Qt GUIs together with async and await via Trio"""

    pass


@cli.group()
def examples() -> None:
    """Run code examples."""

    pass


@examples.command()
<<<<<<< HEAD
@click.option("--url", help="The URL to download.")
@click.option(
    "--destination",
    help="The file path to save to.",
    type=click.Path(dir_okay=False, writable=True, resolve_path=True, allow_dash=True),
)
@click.option(
    "--fps",
    default=60,
    help="Frames per second for progress updates.",
    type=click.IntRange(min=1),
)
def download(url, destination, fps):  # pragma: no cover
    import qtrio.examples.download

    qtrio.run(qtrio.examples.download.main, url, destination, fps)


@examples.command()
def emissions():  # pragma: no cover
=======
def emissions() -> None:  # pragma: no cover
>>>>>>> 10423dd4
    """A simple demonstration of iterating over signal emissions."""

    import qtrio.examples.emissions

    qtrio.run(qtrio.examples.emissions.main)<|MERGE_RESOLUTION|>--- conflicted
+++ resolved
@@ -16,7 +16,6 @@
 
 
 @examples.command()
-<<<<<<< HEAD
 @click.option("--url", help="The URL to download.")
 @click.option(
     "--destination",
@@ -36,10 +35,7 @@
 
 
 @examples.command()
-def emissions():  # pragma: no cover
-=======
 def emissions() -> None:  # pragma: no cover
->>>>>>> 10423dd4
     """A simple demonstration of iterating over signal emissions."""
 
     import qtrio.examples.emissions
