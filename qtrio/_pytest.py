--- conflicted
+++ resolved
@@ -32,7 +32,7 @@
 # qtrio/_pytest.py:37: error: Overloaded function implementation does not accept all possible arguments of signature 1
 # qtrio/_pytest.py:37: error: Overloaded function implementation does not accept all possible arguments of signature 2
 @decorator.decorator  # type: ignore
-@pytest.mark.usefixtures("qapp", "qtbot")  # type: ignore
+@pytest.mark.usefixtures("qapp")  # type: ignore
 def host(func, _=None, *args, **kwargs):
     """
     Decorate your tests that you want run in a Trio guest and a Qt Host.  This decorator
@@ -54,24 +54,6 @@
         func: The test function to be run via QTrio.
     """
 
-<<<<<<< HEAD
-    @pytest.mark.usefixtures("qapp")
-    @functools.wraps(test_function)
-    def wrapper(*args, **kwargs):
-        request = kwargs["request"]
-
-        qapp = request.getfixturevalue("qapp")
-        qapp.setQuitOnLastWindowClosed(False)
-
-        runner = qtrio._core.Runner(application=qapp, timeout=timeout)
-
-        async_fn = functools.partial(test_function, *args, **kwargs)
-        test_outcomes = runner.run(async_fn=async_fn)
-
-        test_outcomes.unwrap()
-
-    return wrapper
-=======
     # TODO: https://github.com/micheles/decorator/issues/39
     [request] = (
         arg
@@ -81,31 +63,11 @@
     )
 
     qapp = request.getfixturevalue("qapp")
-    qtbot = request.getfixturevalue("qtbot")
+    qapp.setQuitOnLastWindowClosed(False)
 
-    test_outcomes_sentinel = qtrio.Outcomes(
-        qt=outcome.Value(0), trio=outcome.Value(29),
-    )
-    test_outcomes = test_outcomes_sentinel
+    runner = qtrio._core.Runner(application=qapp, timeout=timeout)
 
-    def done_callback(outcomes):
-        nonlocal test_outcomes
-        test_outcomes = outcomes
+    async_fn = functools.partial(test_function, *args, **kwargs)
+    test_outcomes = runner.run(async_fn=async_fn)
 
-    runner = qtrio._core.Runner(
-        application=qapp,
-        done_callback=done_callback,
-        quit_application=False,
-        timeout=timeout,
-    )
-
-    runner.run(
-        functools.partial(func, **kwargs), *args, execute_application=False,
-    )
-
-    # TODO: probably increases runtime of fast tests a lot due to polling
-    qtbot.wait_until(
-        lambda: test_outcomes is not test_outcomes_sentinel, timeout=3.14e8
-    )
-    test_outcomes.unwrap()
->>>>>>> 38c98ce5
+    test_outcomes.unwrap()