--- conflicted
+++ resolved
@@ -31,15 +31,8 @@
 # qtrio/_pytest.py:37: error: Overloaded function implementation does not accept all possible arguments of signature 1
 # qtrio/_pytest.py:37: error: Overloaded function implementation does not accept all possible arguments of signature 2
 @decorator.decorator  # type: ignore
-<<<<<<< HEAD
-@pytest.mark.usefixtures("qapp", "qtbot")  # type: ignore
-def host(
-    func, timeout=3, *args, **kwargs,
-):
-=======
 @pytest.mark.usefixtures("qapp")  # type: ignore
-def host(func, _=None, *args, **kwargs):
->>>>>>> 677d13c3
+def host(func, timeout=3, *args, **kwargs):
     """
     Decorate your tests that you want run in a Trio guest and a Qt Host.  This decorator
     can be used in any of the following forms.  Positional arguments other than a call
