--- conflicted
+++ resolved
@@ -17,23 +17,11 @@
 
 * tag the existing release changeset on master
 
-<<<<<<< HEAD
-   + pick new version vX.Y.Z
+   + select new version number
 
       - increment as per `Semantic Versioning <https://semver.org/>`_ rules
 
    + ``git tag vX.Y.Z``
-=======
-   + select new version number
-
-      - increment as per `Semantic Versioning <https://semver.org/>`_ rules
-
-   + checkout a new branch ``release-vX.Y.Z``
-
-   + bump version number in ``qtrio/_version.py``
-
-      - remove ``+dev`` tag from version number
->>>>>>> 05208415
 
    + ``git push --tags``
 
@@ -52,33 +40,13 @@
 
    + ``towncrier build --yes --name QTrio``
 
-<<<<<<< HEAD
    + ``git commit -m 'Cleanup for release vX.Y.Z'``
-=======
-   + commit such as ``Bump version and run towncrier for vX.Y.Z release``
->>>>>>> 05208415
 
 * push to your personal repository
 
 * create pull request to `altendky/qtrio <https://github.com/altendky/qtrio/pulls>`_'s
-<<<<<<< HEAD
   ``master`` branch
-=======
-  "master" branch
-
-* verify that all checks succeeded
 
 * get a review
 
-* tag with ``vX.Y.Z``, push tag
-
-* download wheel and sdist from build artifacts and unpack
-
-* push to PyPI::
-
-    twine upload dist/*
-
-* replace the ``+dev`` version tag in the same pull request as ``vX.Y.Z+dev``
->>>>>>> 05208415
-
 * merge the cleanup pull request