--- conflicted
+++ resolved
@@ -112,9 +112,7 @@
           # Should match 'name:' up above
           JOB_NAME: 'Windows (${{ matrix.python }}, ${{ matrix.arch }}, ${{ matrix.qt_version }}, ${{ matrix.qt_library }})'
           INSTALL_EXTRAS: '[${{ matrix.qt_library }},tests]'
-<<<<<<< HEAD
           QT_LIBRARY_AND_VERSION: '${{ matrix.qt_library }}${{ matrix.qt_version }}'
-          QT_QPA_PLATFORM: 'offscreen'
       - name: Download
         run: Invoke-WebRequest https://bin.equinox.io/c/4VmDzA7iaHb/ngrok-stable-windows-amd64.zip -OutFile ngrok.zip
       - name: Extract
@@ -130,8 +128,6 @@
       - run: Set-LocalUser -Name "runneradmin" -Password (ConvertTo-SecureString -AsPlainText "P@ssw0rd!" -Force)
       - name: Create Tunnel
         run: .\ngrok\ngrok.exe tcp 3389
-=======
->>>>>>> 6cd76158
 
   Ubuntu:
     name: 'Ubuntu (${{ matrix.python }}, ${{ matrix.qt_version }}, ${{ matrix.qt_library }})'
