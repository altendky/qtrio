--- conflicted
+++ resolved
@@ -67,19 +67,15 @@
             qt_library: 'PySide2'
           - python: '3.8'
             check_type_hints: '1'
-<<<<<<< HEAD
             name: 'Check type hints (PySide2)'
             qt_library: 'PySide2'
           - python: '3.8'
             check_type_hints: '1'
             name: 'Check type hints (PyQt5)'
             qt_library: 'PyQt5'
-=======
-            name: 'Check type hints'
           - python: '3.8'
             check_manifest: '1'
             name: 'Check manifest'
->>>>>>> 37ad8423
     steps:
       - name: Checkout
         uses: actions/checkout@v2
