name: CI

on:
  push:
    branches:
      - master
    tags:
      - v*
  pull_request:
    branches:
      - "*"
  schedule:
    # Daily at 05:47
    - cron: '47 5 * * *'

jobs:
  Builds:
    name: '${{ matrix.name }}'
    timeout-minutes: 10
    runs-on: 'ubuntu-latest'
    strategy:
      fail-fast: false
      matrix:
        include:
          - python: '3.8'
            name: 'Build source'
            pep517_option: '--source'
          - python: '3.8'
            name: 'Build binary'
            pep517_option: '--binary'
    steps:
      - name: Checkout
        uses: actions/checkout@v2
      - name: Setup python
        uses: actions/setup-python@v2
        with:
          python-version: '${{ matrix.python }}'
      - name: Build
        run: |-
          python -m venv venv
          venv/bin/python -m pip install --quiet --upgrade pip setuptools wheel
          venv/bin/python -m pip install --quiet --upgrade pep517
          venv/bin/python -m pip list
          venv/bin/python -m pip freeze
          venv/bin/python -m pep517.build ${{ matrix.pep517_option }} --out-dir dist/ .
      - name: Publish
        uses: actions/upload-artifact@v2
        with:
          name: dist
          path: dist/

  Checks:
    name: '${{ matrix.name }}'
    timeout-minutes: 10
    runs-on: 'ubuntu-latest'
    strategy:
      fail-fast: false
      matrix:
        include:
          - python: '3.8'
            check_docs: '1'
            name: 'Check docs'
          - python: '3.8'
            check_formatting: '1'
            name: 'Check formatting'
          - python: '3.8'
            check_type_hints: '1'
            name: 'Check type hints'
    steps:
      - name: Checkout
        uses: actions/checkout@v2
      - name: Setup python
        uses: actions/setup-python@v2
        with:
          python-version: '${{ matrix.python }}'
      - name: Run tests
        run: ./ci.sh
        env:
          CHECK_DOCS: '${{ matrix.check_docs }}'
          CHECK_FORMATTING: '${{ matrix.check_formatting }}'
          CHECK_TYPE_HINTS: '${{ matrix.check_type_hints }}'
          # Should match 'name:' up above
          JOB_NAME: '${{ matrix.name }}'
          # TODO: needs some Qt library but I'm not clear the implications of
          #       choosing one over the other
          INSTALL_EXTRAS: '[pyside2,p_checks,p_docs]'

  Windows:
    name: 'Windows (${{ matrix.python }}, ${{ matrix.arch }}, ${{ matrix.qt_library.name }}, ${{ matrix.qt_library.version_name }})'
    timeout-minutes: 20
    runs-on: 'windows-latest'
    strategy:
      fail-fast: false
      matrix:
        python: ['3.6', '3.7', '3.8', '3.9']
        arch: ['x86', 'x64']
        qt_library:
          - name: PyQt5
            version_name: latest
            extras: pyqt5
          - name: PySide2
            version_name: latest
            extras: pyside2
    steps:
      - name: Checkout
        uses: actions/checkout@v2
      - name: Setup python
        uses: actions/setup-python@v2
        with:
          python-version: '${{ matrix.python }}.0-alpha - ${{ matrix.python }}.X'
          architecture: '${{ matrix.arch }}'
      - name: Setup specific Qt wrapper version
        if: matrix.qt_library.pip_specifier
        run: python -m pip install ${{ matrix.qt_library.pip_name }}==${{ matrix.qt_library.pip_version }}
      - name: Run tests
        run: ./ci.sh
        shell: bash
        env:
          # Should match 'name:' up above
          JOB_NAME: 'Windows (${{ matrix.python }}, ${{ matrix.arch }}, ${{ matrix.qt_library.name }}, ${{ matrix.qt_library.version_name }})'
          INSTALL_EXTRAS: '[${{ matrix.qt_library.extras }},p_tests]'
          # TODO: https://github.com/pytest-dev/pytest/issues/7623
          PYTHONIOENCODING: 'utf-8'

<<<<<<< HEAD
  Ubuntu:
    name: 'Ubuntu (${{ matrix.python }}, ${{ matrix.qt_library.name }}, ${{ matrix.qt_library.version_name }})'
=======
  Linux:
    name: 'Linux (${{ matrix.python }}, ${{ matrix.qt_library }})'
>>>>>>> bf3bcc41
    timeout-minutes: 10
    runs-on: 'ubuntu-latest'
    container: 'docker://python:${{ matrix.python }}-buster'
    strategy:
      fail-fast: false
      matrix:
        python: ['3.6', '3.7', '3.8', '3.9']
        qt_library:
          - name: PyQt5
            version_name: latest
            extras: pyqt5
          - name: PySide2
            version_name: latest
            extras: pyside2
    steps:
      - name: Checkout
        uses: actions/checkout@v2
      - name: Install Qt5 dependencies
        run: |
          apt-get update --yes
          apt-get install --yes libgl1
      - name: Install Linux test dependencies
        run: |
          apt-get update --yes
          apt-get install --yes libgl1-mesa-dev xvfb x11-utils libdbus-1-3 libxkbcommon-x11-0 libxcb-icccm4 libxcb-image0 libxcb-keysyms1 libxcb-randr0 libxcb-render-util0 libxcb-xinerama0 libxcb-xfixes0
      - uses: altendky/QTBUG-88688-libxcb-util@v2
      - name: Setup specific Qt wrapper version
        if: matrix.qt_library.pip_specifier
        run: python -m pip install ${{ matrix.qt_library.pip_name }}==${{ matrix.qt_library.pip_version }}
      - name: Run tests
        run: ./ci.sh
        env:
          # Should match 'name:' up above
<<<<<<< HEAD
          JOB_NAME: 'Ubuntu (${{ matrix.python }}, ${{ matrix.qt_library.name }}, ${{ matrix.qt_library.version_name }})'
          INSTALL_EXTRAS: '[${{ matrix.qt_library.extras }},p_tests]'
=======
          JOB_NAME: 'Linux (${{ matrix.python }}, ${{ matrix.qt_library }})'
          INSTALL_EXTRAS: '[${{ matrix.qt_library }},p_tests]'
>>>>>>> bf3bcc41

  macOS:
    name: 'macOS (${{ matrix.python }}, ${{ matrix.qt_library.name }}, ${{ matrix.qt_library.version_name }})'
    name: 'macOS (${{ matrix.python }}, ${{matrix.qt_library}})'
    timeout-minutes: 10
    runs-on: 'macos-latest'
    strategy:
      fail-fast: false
      matrix:
        python: ['3.6', '3.7', '3.8', '3.9']
        qt_library:
          - name: PyQt5
            version_name: latest
            extras: pyqt5
          - name: PySide2
            version_name: latest
            extras: pyside2
    steps:
      - name: Checkout
        uses: actions/checkout@v2
      - name: Setup python
        uses: actions/setup-python@v2
        with:
          python-version: '${{ matrix.python }}.0-alpha - ${{ matrix.python }}.X'
      - name: Setup specific Qt wrapper version
        if: matrix.qt_library.pip_specifier
        run: python -m pip install ${{ matrix.qt_library.pip_name }}==${{ matrix.qt_library.pip_version }}
      - name: Run tests
        run: ./ci.sh
        env:
          # Should match 'name:' up above
          JOB_NAME: 'macOS (${{ matrix.python }}, ${{ matrix.qt_library.name }}, ${{ matrix.qt_library.version_name }})'
          INSTALL_EXTRAS: '[${{ matrix.qt_library.extras }},p_tests]'

  all:
    name: All
    runs-on: ubuntu-latest
    needs:
      - Builds
      - Checks
      - Windows
      - Linux
      - macOS
    steps:
      - name: This
        shell: python
        run: |
          import this<|MERGE_RESOLUTION|>--- conflicted
+++ resolved
@@ -122,13 +122,8 @@
           # TODO: https://github.com/pytest-dev/pytest/issues/7623
           PYTHONIOENCODING: 'utf-8'
 
-<<<<<<< HEAD
-  Ubuntu:
-    name: 'Ubuntu (${{ matrix.python }}, ${{ matrix.qt_library.name }}, ${{ matrix.qt_library.version_name }})'
-=======
   Linux:
-    name: 'Linux (${{ matrix.python }}, ${{ matrix.qt_library }})'
->>>>>>> bf3bcc41
+    name: 'Linux (${{ matrix.python }}, ${{ matrix.qt_library.name }}, ${{ matrix.qt_library.version_name }})'
     timeout-minutes: 10
     runs-on: 'ubuntu-latest'
     container: 'docker://python:${{ matrix.python }}-buster'
@@ -162,13 +157,8 @@
         run: ./ci.sh
         env:
           # Should match 'name:' up above
-<<<<<<< HEAD
-          JOB_NAME: 'Ubuntu (${{ matrix.python }}, ${{ matrix.qt_library.name }}, ${{ matrix.qt_library.version_name }})'
+          JOB_NAME: 'Linux (${{ matrix.python }}, ${{ matrix.qt_library.name }}, ${{ matrix.qt_library.version_name }})'
           INSTALL_EXTRAS: '[${{ matrix.qt_library.extras }},p_tests]'
-=======
-          JOB_NAME: 'Linux (${{ matrix.python }}, ${{ matrix.qt_library }})'
-          INSTALL_EXTRAS: '[${{ matrix.qt_library }},p_tests]'
->>>>>>> bf3bcc41
 
   macOS:
     name: 'macOS (${{ matrix.python }}, ${{ matrix.qt_library.name }}, ${{ matrix.qt_library.version_name }})'
