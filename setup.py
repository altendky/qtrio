--- conflicted
+++ resolved
@@ -15,16 +15,13 @@
     license="MIT -or- Apache License 2.0",
     packages=find_packages(),
     install_requires=["async_generator", "attrs", "outcome", "pytest", "qtpy", "trio"],
-<<<<<<< HEAD
-    extras_require={"pyqt5": ["pyqt5"], "pyside2": ["pyside2"], "examples": ["click"],},
-    entry_points={"console_scripts": ["qtrio = qtrio._cli:cli"]},
-=======
     extras_require={
         "pyqt5": ["pyqt5"],
         "pyside2": ["pyside2"],
+        "examples": ["click"],
         "tests": ["pytest", "pytest-qt"],
     },
->>>>>>> 519db5a9
+    entry_points={"console_scripts": ["qtrio = qtrio._cli:cli"]},
     keywords=["async", "io", "Trio", "GUI", "Qt", "PyQt5", "PySide2"],
     python_requires=">=3.6",
     classifiers=[
