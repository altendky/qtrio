--- conflicted
+++ resolved
@@ -1,110 +1,4 @@
 from setuptools import setup
 
 
-<<<<<<< HEAD
-
-here = pathlib.Path(__file__).parent
-
-exec((here / "qtrio" / "_version.py").read_text(encoding="utf-8"))
-
-LONG_DESC = (here / "README.rst").read_text(encoding="utf-8")
-
-# >= 6 for type hints
-pytest = "pytest >= 6"
-
-# >= 0.7.0 for trio_run configuration support
-pytest_trio = "pytest-trio >= 0.7.0"
-
-# >= 19.9.0rc1 for https://github.com/twisted/towncrier/issues/144
-towncrier = "towncrier >= 19.9.0rc1"
-
-extras_cli = ["click"]
-extras_examples = [*extras_cli]
-
-setup(
-    name="qtrio",
-    version=__version__,
-    description=(
-        "a library bringing Qt GUIs together with ``async`` and ``await`` via Trio"
-    ),
-    url="https://github.com/altendky/qtrio",
-    project_urls={
-        "Documentation": "https://qtrio.readthedocs.io/",
-        "Chat": "https://gitter.im/python-trio/general",
-        "Forum": "https://trio.discourse.group/",
-        "Issues": "https://github.com/altendky/qtrio/issues",
-        "Repository": "https://github.com/altendky/qtrio",
-        "Tests": "https://github.com/altendky/qtrio/actions?query=branch%3Amaster",
-        "Coverage": "https://codecov.io/gh/altendky/qtrio",
-        "Distribution": "https://pypi.org/project/qtrio",
-    },
-    long_description=LONG_DESC,
-    author="Kyle Altendorf",
-    author_email="sda@fstab.net",
-    license="MIT -or- Apache License 2.0",
-    packages=find_packages(),
-    install_requires=[
-        "async_generator",
-        "attrs",
-        "decorator",
-        "outcome",
-        "qtpy",
-        # trio >= 0.16 for guest mode
-        "trio >= 0.16",
-        # python_version < '3.8' for `Protocol`
-        "typing-extensions; python_version < '3.8'",
-    ],
-    extras_require={
-        "p_checks": ["black", "flake8", "mypy", pytest, towncrier],
-        "p_docs": [
-            # >= 3.2: https://github.com/sphinx-doc/sphinx/issues/8008
-            # >= 3.2.1: https://github.com/sphinx-doc/sphinx/issues/8124
-            "sphinx >= 3.2.1",
-            "sphinx-autodoc-typehints",
-            "sphinx-qt-documentation>=0.3",
-            "sphinx_rtd_theme",
-            "sphinxcontrib-trio",
-            towncrier,
-        ],
-        "p_tests": [
-            *extras_cli,
-            *extras_examples,
-            "click",
-            "coverage",
-            pytest,
-            "pytest-cov",
-            "pytest-faulthandler",
-            "pytest-qt",
-            pytest_trio,
-            'pytest-xvfb; sys_platform == "linux"',
-        ],
-        "cli": extras_cli,
-        "examples": extras_examples,
-        "pyqt5": ["pyqt5", "pyqt5-stubs"],
-        # != 5.15.2 for https://bugreports.qt.io/browse/PYSIDE-1431
-        "pyside2": ["pyside2 != 5.15.2"],
-        "testing": [pytest_trio],
-    },
-    entry_points={"console_scripts": ["qtrio = qtrio._cli:cli"]},
-    keywords=["async", "io", "Trio", "GUI", "Qt", "PyQt5", "PySide2"],
-    python_requires=">=3.6",
-    classifiers=[
-        "License :: OSI Approved :: MIT License",
-        "License :: OSI Approved :: Apache Software License",
-        "Framework :: Trio",
-        "Operating System :: POSIX :: Linux",
-        "Operating System :: MacOS :: MacOS X",
-        "Operating System :: Microsoft :: Windows",
-        "Programming Language :: Python :: 3 :: Only",
-        "Programming Language :: Python :: 3.6",
-        "Programming Language :: Python :: 3.7",
-        "Programming Language :: Python :: 3.8",
-        "Programming Language :: Python :: Implementation :: CPython",
-        "Development Status :: 3 - Alpha",
-        "Intended Audience :: Developers",
-        "Topic :: Software Development :: User Interfaces",
-    ],
-)
-=======
-setup()
->>>>>>> bdbd0261
+setup()