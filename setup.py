import pathlib

from setuptools import setup, find_packages


here = pathlib.Path(__file__).parent

exec((here / "qtrio" / "_version.py").read_text(encoding="utf-8"))

LONG_DESC = (here / "README.rst").read_text(encoding="utf-8")

setup(
    name="qtrio",
    version=__version__,
    description=(
        "a library bringing Qt GUIs together with ``async`` and ``await`` via Trio"
    ),
    url="https://github.com/altendky/qtrio",
    long_description=LONG_DESC,
    author="Kyle Altendorf",
    author_email="sda@fstab.net",
    license="MIT -or- Apache License 2.0",
    packages=find_packages(),
    install_requires=[
        "async_generator",
        "attrs",
        "outcome",
        "pytest",
        "qtpy",
        "trio>=0.16",
    ],
    extras_require={
<<<<<<< HEAD
        "checks": ["black", "flake8", "mypy"],
=======
        "checks": ["black", "flake8", "towncrier>=19.9.0rc1"],
>>>>>>> a921a06e
        "docs": [
            "sphinx >= 1.7.0",
            "sphinx-autodoc-typehints",
            "sphinx-qt-documentation",
            "sphinx_rtd_theme",
            "sphinxcontrib-trio",
        ],
        "examples": ["click"],
        "pyqt5": ["pyqt5", "pyqt5-stubs"],
        "pyside2": ["pyside2"],
        "tests": [
            "click",
            "coverage",
            "pytest",
            "pytest-cov",
            "pytest-faulthandler",
            "pytest-qt",
            'pytest-xvfb; sys_platform == "linux"',
        ],
    },
    entry_points={"console_scripts": ["qtrio = qtrio._cli:cli"]},
    keywords=["async", "io", "Trio", "GUI", "Qt", "PyQt5", "PySide2"],
    python_requires=">=3.6",
    classifiers=[
        "License :: OSI Approved :: MIT License",
        "License :: OSI Approved :: Apache Software License",
        "Framework :: Trio",
        "Operating System :: POSIX :: Linux",
        "Operating System :: MacOS :: MacOS X",
        "Operating System :: Microsoft :: Windows",
        "Programming Language :: Python :: 3 :: Only",
        "Programming Language :: Python :: Implementation :: CPython",
        "Development Status :: 3 - Alpha",
        "Intended Audience :: Developers",
        "Topic :: Software Development :: User Interfaces",
    ],
)<|MERGE_RESOLUTION|>--- conflicted
+++ resolved
@@ -30,11 +30,7 @@
         "trio>=0.16",
     ],
     extras_require={
-<<<<<<< HEAD
-        "checks": ["black", "flake8", "mypy"],
-=======
-        "checks": ["black", "flake8", "towncrier>=19.9.0rc1"],
->>>>>>> a921a06e
+        "checks": ["black", "flake8", "mypy", "towncrier>=19.9.0rc1"],
         "docs": [
             "sphinx >= 1.7.0",
             "sphinx-autodoc-typehints",
