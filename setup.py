--- conflicted
+++ resolved
@@ -21,13 +21,6 @@
     author_email="sda@fstab.net",
     license="MIT -or- Apache License 2.0",
     packages=find_packages(),
-<<<<<<< HEAD
-    install_requires=["async_generator", "attrs", "outcome", "pytest", "qtpy", "trio"],
-    extras_require={
-        "pyqt5": ["pyqt5"],
-        "pyside2": ["pyside2"],
-        "examples": ["click", "httpcore", "httpx", "hyperlink"],
-=======
     install_requires=[
         "async_generator",
         "attrs",
@@ -46,7 +39,7 @@
             "sphinxcontrib-trio",
             "towncrier",
         ],
-        "examples": ["click"],
+        "examples": ["click", "httpcore", "httpx", "hyperlink"],
         "pyqt5": ["pyqt5"],
         "pyside2": ["pyside2"],
         "tests": [
@@ -58,7 +51,6 @@
             "pytest-qt",
             'pytest-xvfb; sys_platform == "linux"',
         ],
->>>>>>> 563b749b
     },
     entry_points={"console_scripts": ["qtrio = qtrio._cli:cli"]},
     keywords=["async", "io", "Trio", "GUI", "Qt", "PyQt5", "PySide2"],
