import pathlib

from setuptools import setup, find_packages


here = pathlib.Path(__file__).parent

exec((here / "qtrio" / "_version.py").read_text(encoding="utf-8"))

LONG_DESC = (here / "README.rst").read_text(encoding="utf-8")

# >= 6 for type hints
pytest = "pytest >= 6"

# >= 0.7.0 for trio_run configuration support
pytest_trio = "pytest-trio >= 0.7.0"

# >= 19.9.0rc1 for https://github.com/twisted/towncrier/issues/144
towncrier = "towncrier >= 19.9.0rc1"

extras_cli = ["click"]
extras_examples = [*extras_cli]

setup(
    name="qtrio",
    version=__version__,
    description=(
        "a library bringing Qt GUIs together with ``async`` and ``await`` via Trio"
    ),
    url="https://github.com/altendky/qtrio",
    project_urls={
        "Documentation": "https://qtrio.readthedocs.io/",
        "Chat": "https://gitter.im/python-trio/general",
        "Forum": "https://trio.discourse.group/",
        "Issues": "https://github.com/altendky/qtrio/issues",
        "Repository": "https://github.com/altendky/qtrio",
        "Tests": "https://github.com/altendky/qtrio/actions?query=branch%3Amaster",
        "Coverage": "https://codecov.io/gh/altendky/qtrio",
        "Distribution": "https://pypi.org/project/qtrio",
    },
    long_description=LONG_DESC,
    author="Kyle Altendorf",
    author_email="sda@fstab.net",
    license="MIT -or- Apache License 2.0",
    packages=find_packages(),
    install_requires=[
        "async_generator",
        "attrs",
        "decorator",
        "outcome",
        "qtpy",
        # trio >= 0.16 for guest mode
        "trio >= 0.16",
        # python_version < '3.8' for `Protocol`
        "typing-extensions; python_version < '3.8'",
    ],
    extras_require={
        "p_checks": ["black", "flake8", "mypy", pytest, towncrier],
        "p_docs": [
            # >= 3.2: https://github.com/sphinx-doc/sphinx/issues/8008
            # >= 3.2.1: https://github.com/sphinx-doc/sphinx/issues/8124
            "sphinx >= 3.2.1",
            "sphinx-autodoc-typehints",
            "sphinx-qt-documentation>=0.3",
            "sphinx_rtd_theme",
            "sphinxcontrib-trio",
            towncrier,
        ],
<<<<<<< HEAD
        "examples": ["click", "httpcore", "httpx", "hyperlink"],
        "pyqt5": ["pyqt5", "pyqt5-stubs"],
        "pyside2": ["pyside2"],
        "tests": [
=======
        "p_tests": [
            *extras_cli,
            *extras_examples,
>>>>>>> bf3bcc41
            "click",
            "coverage",
            pytest,
            "pytest-cov",
            "pytest-faulthandler",
            "pytest-qt",
            pytest_trio,
            'pytest-xvfb; sys_platform == "linux"',
        ],
        "cli": extras_cli,
        "examples": extras_examples,
        "pyqt5": [
            # >= 5.15.1 for https://www.riverbankcomputing.com/pipermail/pyqt/2020-July/043064.html
            "pyqt5 >= 5.15.1",
            "pyqt5-stubs",
        ],
        # != 5.15.2 for https://bugreports.qt.io/browse/PYSIDE-1431
        "pyside2": ["pyside2 != 5.15.2"],
        "testing": [pytest_trio],
    },
    entry_points={"console_scripts": ["qtrio = qtrio._cli:cli"]},
    keywords=["async", "io", "Trio", "GUI", "Qt", "PyQt5", "PySide2"],
    python_requires=">=3.6",
    classifiers=[
        "License :: OSI Approved :: MIT License",
        "License :: OSI Approved :: Apache Software License",
        "Framework :: Trio",
        "Operating System :: POSIX :: Linux",
        "Operating System :: MacOS :: MacOS X",
        "Operating System :: Microsoft :: Windows",
        "Programming Language :: Python :: 3 :: Only",
        "Programming Language :: Python :: 3.6",
        "Programming Language :: Python :: 3.7",
        "Programming Language :: Python :: 3.8",
        "Programming Language :: Python :: Implementation :: CPython",
        "Development Status :: 3 - Alpha",
        "Intended Audience :: Developers",
        "Topic :: Software Development :: User Interfaces",
    ],
)<|MERGE_RESOLUTION|>--- conflicted
+++ resolved
@@ -19,7 +19,7 @@
 towncrier = "towncrier >= 19.9.0rc1"
 
 extras_cli = ["click"]
-extras_examples = [*extras_cli]
+extras_examples = [*extras_cli, "httpcore", "httpx", "hyperlink"]
 
 setup(
     name="qtrio",
@@ -66,16 +66,9 @@
             "sphinxcontrib-trio",
             towncrier,
         ],
-<<<<<<< HEAD
-        "examples": ["click", "httpcore", "httpx", "hyperlink"],
-        "pyqt5": ["pyqt5", "pyqt5-stubs"],
-        "pyside2": ["pyside2"],
-        "tests": [
-=======
         "p_tests": [
             *extras_cli,
             *extras_examples,
->>>>>>> bf3bcc41
             "click",
             "coverage",
             pytest,
