#!/bin/bash

set -ex -o pipefail

# Log some general info about the environment
env | sort

# Curl's built-in retry system is not very robust; it gives up on lots of
# network errors that we want to retry on. Wget might work better, but it's
# not installed on azure pipelines's windows boxes. So... let's try some good
# old-fashioned brute force. (This is also a convenient place to put options
# we always want, like -f to tell curl to give an error if the server sends an
# error response, and -L to follow redirects.)
function curl-harder() {
    for BACKOFF in 0 1 2 4 8 15 15 15 15; do
        sleep $BACKOFF
        if curl -fL --connect-timeout 5 "$@"; then
            return 0
        fi
    done
    return 1
}

################################################################
# We have a Python environment!
################################################################

python -c "import sys, struct, ssl; print('#' * 70); print('executable:', sys.executable); print('python:', sys.version); print('version_info:', sys.version_info); print('bits:', struct.calcsize('P') * 8); print('openssl:', ssl.OPENSSL_VERSION, ssl.OPENSSL_VERSION_INFO); print('#' * 70)"

python -m pip install -U pip setuptools wheel
python -m pip --version

python setup.py sdist --formats=zip
INSTALL_ARTIFACT=$(ls dist/*.zip)
python -m pip install ${INSTALL_ARTIFACT}${INSTALL_EXTRAS}

python -m pip list
python -m pip freeze

if [ "$CHECK_DOCS" = "1" ]; then
<<<<<<< HEAD
    towncrier --yes  # catch errors in newsfragments
=======
    python -m pip list
    python -m pip freeze
    git fetch --depth=1 origin master
    towncrier check
    towncrier build --yes  # catch errors in newsfragments
>>>>>>> a921a06e
    cd docs
    # -n (nit-picky): warn on missing references
    # -W: turn warnings into errors
    sphinx-build -nW  -b html source build
elif [ "$CHECK_FORMATTING" = "1" ]; then
    source check.sh
elif [ "$CHECK_TYPE_HINTS" = "1" ]; then
    mypy --package ${PACKAGE_NAME}
else
    # Actual tests

    # We run the tests from inside an empty directory, to make sure Python
    # doesn't pick up any .py files from our working dir. Might have been
    # pre-created by some of the code above.
    mkdir empty || true
    cd empty

    INSTALLDIR=$(python -c "import os, ${PACKAGE_NAME}; print(os.path.dirname(${PACKAGE_NAME}.__file__))")
    cp ../setup.cfg $INSTALLDIR
    if pytest -W error -r a --junitxml=../test-results.xml ${INSTALLDIR} --cov="$INSTALLDIR" --cov-config=../.coveragerc --verbose --capture=no --no-qt-log; then
        PASSED=true
    else
        PASSED=false
    fi

    # The codecov docs recommend something like 'bash <(curl ...)' to pipe the
    # script directly into bash as its being downloaded. But, the codecov
    # server is flaky, so we instead save to a temp file with retries, and
    # wait until we've successfully fetched the whole script before trying to
    # run it.
    curl-harder -o codecov.sh https://codecov.io/bash
    bash codecov.sh -n "${JOB_NAME}"

    $PASSED
fi<|MERGE_RESOLUTION|>--- conflicted
+++ resolved
@@ -38,15 +38,9 @@
 python -m pip freeze
 
 if [ "$CHECK_DOCS" = "1" ]; then
-<<<<<<< HEAD
-    towncrier --yes  # catch errors in newsfragments
-=======
-    python -m pip list
-    python -m pip freeze
     git fetch --depth=1 origin master
     towncrier check
     towncrier build --yes  # catch errors in newsfragments
->>>>>>> a921a06e
     cd docs
     # -n (nit-picky): warn on missing references
     # -W: turn warnings into errors
