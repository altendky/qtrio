--- conflicted
+++ resolved
@@ -66,16 +66,12 @@
 
     INSTALLDIR=$(python -c "import os, ${PACKAGE_NAME}; print(os.path.dirname(${PACKAGE_NAME}.__file__))")
     cp ../setup.cfg $INSTALLDIR
-<<<<<<< HEAD
-    if pytest -W error -r a --junitxml=../test-results.xml --cov=${PACKAGE_NAME} --cov-config=../.coveragerc --verbose --capture=no --no-qt-log --pyargs ${PACKAGE_NAME}; then
-=======
     # We have to copy .coveragerc into this directory, rather than passing
     # --cov-config=../.coveragerc to pytest, because codecov.sh will run
     # 'coverage xml' to generate the report that it uses, and that will only
     # apply the ignore patterns in the current directory's .coveragerc.
     cp ../.coveragerc .
-    if pytest -W error -ra --junitxml=../test-results.xml ${INSTALLDIR} --cov="$INSTALLDIR" --verbose; then
->>>>>>> 38c98ce5
+    if pytest -W error -ra --junitxml=../test-results.xml --cov=${PACKAGE_NAME} --verbose --pyargs ${PACKAGE_NAME}; then
         PASSED=true
     else
         PASSED=false
