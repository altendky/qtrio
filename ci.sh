#!/bin/bash

set -ex -o pipefail

# Log some general info about the environment
env | sort

function try-harder() {
    for BACKOFF in 0 1 2 4 8 15 15 15 15; do
        sleep $BACKOFF
        if "$@"; then
            return 0
        fi
    done
    return 1
}

# Curl's built-in retry system is not very robust; it gives up on lots of
# network errors that we want to retry on. Wget might work better, but it's
# not installed on azure pipelines's windows boxes. So... let's try some good
# old-fashioned brute force. (This is also a convenient place to put options
# we always want, like -f to tell curl to give an error if the server sends an
# error response, and -L to follow redirects.)
function curl-harder() {
    try-harder curl -fL --connect-timeout 5 "$@"
}

################################################################
# We have a Python environment!
################################################################

python -c "import sys, struct, ssl; print('#' * 70); print('executable:', sys.executable); print('python:', sys.version); print('version_info:', sys.version_info); print('bits:', struct.calcsize('P') * 8); print('openssl:', ssl.OPENSSL_VERSION, ssl.OPENSSL_VERSION_INFO); print('#' * 70)"

python -m pip install -U pip setuptools wheel pep517
python -m pip --version

python -m pep517.build --source --out-dir dist/ .
INSTALL_ARTIFACT=$(ls dist/*.tar.gz)
try-harder python -m pip install ${INSTALL_ARTIFACT}${INSTALL_EXTRAS}

python -m pip list
python -m pip freeze

if [ "$CHECK_DOCS" = "1" ]; then
<<<<<<< HEAD
    git fetch --depth=1 origin master
    towncrier check
    towncrier build --yes  # catch errors in newsfragments
=======
    git fetch --deepen=100
    git fetch --depth=100 origin main
    # https://github.com/twisted/towncrier/pull/271
    towncrier build --yes --name QTrio  # catch errors in newsfragments
>>>>>>> 4c62f780
    cd docs
    # -n (nit-picky): warn on missing references
    # -W: turn warnings into errors
    sphinx-build -nW  -b html source build
elif [ "$CHECK_FORMATTING" = "1" ]; then
    source check.sh
elif [ "$CHECK_TYPE_HINTS" = "1" ]; then
    if [[ "${INSTALL_EXTRAS,,}" == *"pyside2"* ]]; then
        python -m pip install --upgrade pyside2
    fi
    mypy --package qtrio $(qts mypy args)
elif [ "$CHECK_MANIFEST" = "1" ]; then
    check-manifest
else
    # Actual tests

    # We run the tests from inside an empty directory, to make sure Python
    # doesn't pick up any .py files from our working dir. Might have been
    # pre-created by some of the code above.
    mkdir empty || true
    cd empty

    INSTALLDIR=$(python -c "import os, qtrio; print(os.path.dirname(qtrio.__file__))")
    cp ../setup.cfg $INSTALLDIR
    # We have to copy .coveragerc into this directory, rather than passing
    # --cov-config=../.coveragerc to pytest, because codecov.sh will run
    # 'coverage xml' to generate the report that it uses, and that will only
    # apply the ignore patterns in the current directory's .coveragerc.
    cp ../.coveragerc .
    if pytest -W error -ra --junitxml=../test-results.xml --cov="$INSTALLDIR" --verbose --pyargs qtrio; then
        PASSED=true
    else
        PASSED=false
    fi

    # The codecov docs recommend something like 'bash <(curl ...)' to pipe the
    # script directly into bash as its being downloaded. But, the codecov
    # server is flaky, so we instead save to a temp file with retries, and
    # wait until we've successfully fetched the whole script before trying to
    # run it.
    curl-harder -o codecov.sh https://codecov.io/bash
    bash codecov.sh -n "${JOB_NAME}"

    $PASSED
fi<|MERGE_RESOLUTION|>--- conflicted
+++ resolved
@@ -42,16 +42,9 @@
 python -m pip freeze
 
 if [ "$CHECK_DOCS" = "1" ]; then
-<<<<<<< HEAD
-    git fetch --depth=1 origin master
-    towncrier check
-    towncrier build --yes  # catch errors in newsfragments
-=======
     git fetch --deepen=100
     git fetch --depth=100 origin main
-    # https://github.com/twisted/towncrier/pull/271
-    towncrier build --yes --name QTrio  # catch errors in newsfragments
->>>>>>> 4c62f780
+    towncrier build --yes  # catch errors in newsfragments
     cd docs
     # -n (nit-picky): warn on missing references
     # -W: turn warnings into errors
