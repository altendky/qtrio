--- conflicted
+++ resolved
@@ -35,10 +35,6 @@
 python -m pip install ${INSTALL_ARTIFACT}${INSTALL_EXTRAS}
 
 if [ "$CHECK_DOCS" = "1" ]; then
-<<<<<<< HEAD
-    python -m pip install -r docs-requirements.txt
-=======
->>>>>>> d6025e0a
     python -m pip list
     python -m pip freeze
     towncrier --yes  # catch errors in newsfragments
@@ -47,10 +43,6 @@
     # -W: turn warnings into errors
     sphinx-build -nW  -b html source build
 elif [ "$CHECK_FORMATTING" = "1" ]; then
-<<<<<<< HEAD
-    python -m pip install -r test-requirements.txt
-=======
->>>>>>> d6025e0a
     python -m pip list
     python -m pip freeze
     source check.sh
